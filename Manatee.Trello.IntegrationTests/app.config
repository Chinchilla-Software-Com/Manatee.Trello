﻿<?xml version="1.0" encoding="utf-8"?>
<configuration>
  <runtime>
    <assemblyBinding xmlns="urn:schemas-microsoft-com:asm.v1">
      <dependentAssembly>
        <assemblyIdentity name="System.Runtime.Serialization.Primitives" publicKeyToken="b03f5f7f11d50a3a" culture="neutral" />
        <bindingRedirect oldVersion="0.0.0.0-4.1.2.0" newVersion="4.1.2.0" />
      </dependentAssembly>
      <dependentAssembly>
        <assemblyIdentity name="System.Diagnostics.DiagnosticSource" publicKeyToken="cc7b13ffcd2ddd51" culture="neutral" />
        <bindingRedirect oldVersion="0.0.0.0-4.0.2.1" newVersion="4.0.2.1" />
      </dependentAssembly>
      <dependentAssembly>
        <assemblyIdentity name="System.Net.Http" publicKeyToken="b03f5f7f11d50a3a" culture="neutral" />
<<<<<<< HEAD
        <bindingRedirect oldVersion="0.0.0.0-4.2.0.0" newVersion="4.1.1.0" />
=======
        <bindingRedirect oldVersion="0.0.0.0-4.1.1.2" newVersion="4.1.1.2" />
>>>>>>> 65207641
      </dependentAssembly>
      <dependentAssembly>
        <assemblyIdentity name="System.Runtime.Serialization.Xml" publicKeyToken="b03f5f7f11d50a3a" culture="neutral" />
        <bindingRedirect oldVersion="0.0.0.0-4.1.2.0" newVersion="4.1.2.0" />
      </dependentAssembly>
      <dependentAssembly>
        <assemblyIdentity name="System.Xml.ReaderWriter" publicKeyToken="b03f5f7f11d50a3a" culture="neutral" />
        <bindingRedirect oldVersion="0.0.0.0-4.1.0.0" newVersion="4.1.0.0" />
      </dependentAssembly>
      <dependentAssembly>
        <assemblyIdentity name="System.ComponentModel.Annotations" publicKeyToken="b03f5f7f11d50a3a" culture="neutral" />
        <bindingRedirect oldVersion="0.0.0.0-4.2.0.0" newVersion="4.2.0.0" />
      </dependentAssembly>
      <dependentAssembly>
        <assemblyIdentity name="System.IO.FileSystem" publicKeyToken="b03f5f7f11d50a3a" culture="neutral" />
        <bindingRedirect oldVersion="0.0.0.0-4.0.2.0" newVersion="4.0.2.0" />
      </dependentAssembly>
      <dependentAssembly>
        <assemblyIdentity name="Newtonsoft.Json" publicKeyToken="30ad4fe6b2a6aeed" culture="neutral" />
        <bindingRedirect oldVersion="0.0.0.0-9.0.0.0" newVersion="9.0.0.0" />
      </dependentAssembly>
    </assemblyBinding>
  </runtime>
<startup><supportedRuntime version="v4.0" sku=".NETFramework,Version=v4.6.2" /></startup></configuration>
<|MERGE_RESOLUTION|>--- conflicted
+++ resolved
@@ -1,43 +1,39 @@
-﻿<?xml version="1.0" encoding="utf-8"?>
-<configuration>
-  <runtime>
-    <assemblyBinding xmlns="urn:schemas-microsoft-com:asm.v1">
-      <dependentAssembly>
-        <assemblyIdentity name="System.Runtime.Serialization.Primitives" publicKeyToken="b03f5f7f11d50a3a" culture="neutral" />
-        <bindingRedirect oldVersion="0.0.0.0-4.1.2.0" newVersion="4.1.2.0" />
-      </dependentAssembly>
-      <dependentAssembly>
-        <assemblyIdentity name="System.Diagnostics.DiagnosticSource" publicKeyToken="cc7b13ffcd2ddd51" culture="neutral" />
-        <bindingRedirect oldVersion="0.0.0.0-4.0.2.1" newVersion="4.0.2.1" />
-      </dependentAssembly>
-      <dependentAssembly>
-        <assemblyIdentity name="System.Net.Http" publicKeyToken="b03f5f7f11d50a3a" culture="neutral" />
-<<<<<<< HEAD
-        <bindingRedirect oldVersion="0.0.0.0-4.2.0.0" newVersion="4.1.1.0" />
-=======
-        <bindingRedirect oldVersion="0.0.0.0-4.1.1.2" newVersion="4.1.1.2" />
->>>>>>> 65207641
-      </dependentAssembly>
-      <dependentAssembly>
-        <assemblyIdentity name="System.Runtime.Serialization.Xml" publicKeyToken="b03f5f7f11d50a3a" culture="neutral" />
-        <bindingRedirect oldVersion="0.0.0.0-4.1.2.0" newVersion="4.1.2.0" />
-      </dependentAssembly>
-      <dependentAssembly>
-        <assemblyIdentity name="System.Xml.ReaderWriter" publicKeyToken="b03f5f7f11d50a3a" culture="neutral" />
-        <bindingRedirect oldVersion="0.0.0.0-4.1.0.0" newVersion="4.1.0.0" />
-      </dependentAssembly>
-      <dependentAssembly>
-        <assemblyIdentity name="System.ComponentModel.Annotations" publicKeyToken="b03f5f7f11d50a3a" culture="neutral" />
-        <bindingRedirect oldVersion="0.0.0.0-4.2.0.0" newVersion="4.2.0.0" />
-      </dependentAssembly>
-      <dependentAssembly>
-        <assemblyIdentity name="System.IO.FileSystem" publicKeyToken="b03f5f7f11d50a3a" culture="neutral" />
-        <bindingRedirect oldVersion="0.0.0.0-4.0.2.0" newVersion="4.0.2.0" />
-      </dependentAssembly>
-      <dependentAssembly>
-        <assemblyIdentity name="Newtonsoft.Json" publicKeyToken="30ad4fe6b2a6aeed" culture="neutral" />
-        <bindingRedirect oldVersion="0.0.0.0-9.0.0.0" newVersion="9.0.0.0" />
-      </dependentAssembly>
-    </assemblyBinding>
-  </runtime>
-<startup><supportedRuntime version="v4.0" sku=".NETFramework,Version=v4.6.2" /></startup></configuration>
+﻿<?xml version="1.0" encoding="utf-8"?>
+<configuration>
+  <runtime>
+    <assemblyBinding xmlns="urn:schemas-microsoft-com:asm.v1">
+      <dependentAssembly>
+        <assemblyIdentity name="System.Runtime.Serialization.Primitives" publicKeyToken="b03f5f7f11d50a3a" culture="neutral" />
+        <bindingRedirect oldVersion="0.0.0.0-4.1.2.0" newVersion="4.1.2.0" />
+      </dependentAssembly>
+      <dependentAssembly>
+        <assemblyIdentity name="System.Diagnostics.DiagnosticSource" publicKeyToken="cc7b13ffcd2ddd51" culture="neutral" />
+        <bindingRedirect oldVersion="0.0.0.0-4.0.1.0" newVersion="4.0.1.0" />
+      </dependentAssembly>
+      <dependentAssembly>
+        <assemblyIdentity name="System.Net.Http" publicKeyToken="b03f5f7f11d50a3a" culture="neutral" />
+        <bindingRedirect oldVersion="0.0.0.0-4.1.1.2" newVersion="4.1.1.2" />
+      </dependentAssembly>
+      <dependentAssembly>
+        <assemblyIdentity name="System.Runtime.Serialization.Xml" publicKeyToken="b03f5f7f11d50a3a" culture="neutral" />
+        <bindingRedirect oldVersion="0.0.0.0-4.1.2.0" newVersion="4.1.2.0" />
+      </dependentAssembly>
+      <dependentAssembly>
+        <assemblyIdentity name="System.Xml.ReaderWriter" publicKeyToken="b03f5f7f11d50a3a" culture="neutral" />
+        <bindingRedirect oldVersion="0.0.0.0-4.1.0.0" newVersion="4.1.0.0" />
+      </dependentAssembly>
+      <dependentAssembly>
+        <assemblyIdentity name="System.ComponentModel.Annotations" publicKeyToken="b03f5f7f11d50a3a" culture="neutral" />
+        <bindingRedirect oldVersion="0.0.0.0-4.2.0.0" newVersion="4.2.0.0" />
+      </dependentAssembly>
+      <dependentAssembly>
+        <assemblyIdentity name="System.IO.FileSystem" publicKeyToken="b03f5f7f11d50a3a" culture="neutral" />
+        <bindingRedirect oldVersion="0.0.0.0-4.0.2.0" newVersion="4.0.2.0" />
+      </dependentAssembly>
+      <dependentAssembly>
+        <assemblyIdentity name="Newtonsoft.Json" publicKeyToken="30ad4fe6b2a6aeed" culture="neutral" />
+        <bindingRedirect oldVersion="0.0.0.0-9.0.0.0" newVersion="9.0.0.0" />
+      </dependentAssembly>
+    </assemblyBinding>
+  </runtime>
+<startup><supportedRuntime version="v4.0" sku=".NETFramework,Version=v4.6.2" /></startup></configuration>