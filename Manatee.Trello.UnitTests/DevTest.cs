--- conflicted
+++ resolved
@@ -23,36 +23,10 @@
 		{
 			//await Run(async ct =>
 				{
-<<<<<<< HEAD
-					var json = File.ReadAllText("C:\\Users\\gregs\\Downloads\\Board_JSON.json");
-
-					var response = new Mock<IRestResponse<IJsonBoard>>();
-					response.SetupGet(r => r.StatusCode)
-					        .Returns(HttpStatusCode.OK);
-					response.SetupGet(r => r.Content)
-					        .Returns(json);
-
-					var jsonBoard = TrelloConfiguration.Deserializer.Deserialize(response.Object);
-
-					response.SetupGet(r => r.Data)
-					        .Returns(jsonBoard);
-
-					MockHost.MockRest<IJsonBoard>();
-					MockHost.Client.Setup(c => c.Execute<IJsonBoard>(It.IsAny<IRestRequest>(), It.IsAny<CancellationToken>()))
-					        .ReturnsAsync(() => response.Object);
-
-					var board = new Board(TrelloIds.BoardId);
-
-					await board.Refresh(ct: ct);
-
-					Console.WriteLine(board);
-				});
-=======
 					Console.WriteLine($"before: {Environment.GetEnvironmentVariable("TEST_VAR", EnvironmentVariableTarget.User)}");
 					Environment.SetEnvironmentVariable("TEST_VAR", Guid.NewGuid().ToString(), EnvironmentVariableTarget.User);
 					Console.WriteLine($"after: {Environment.GetEnvironmentVariable("TEST_VAR", EnvironmentVariableTarget.User)}");
 				}//);
->>>>>>> 0565ed63
 		}
 
 		private static async Task Run(Func<CancellationToken, Task> action)
