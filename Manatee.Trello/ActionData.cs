using System;
using Manatee.Trello.Internal;
using Manatee.Trello.Internal.Synchronization;
using Manatee.Trello.Internal.Validation;

namespace Manatee.Trello
{
	/// <summary>
	/// Exposes any data associated with an action.
	/// </summary>
	public interface IActionData
	{
		/// <summary>
		/// Gets an assocated attachment.
		/// </summary>
		IAttachment Attachment { get; }

		/// <summary>
		/// Gets an assocated board.
		/// </summary>
		IBoard Board { get; }

		/// <summary>
		/// Gets an assocated board.
		/// </summary>
		IBoard BoardSource { get; }

		/// <summary>
		/// Gets an assocated board.
		/// </summary>
		IBoard BoardTarget { get; }

		/// <summary>
		/// Gets an assocated card.
		/// </summary>
		ICard Card { get; }

		/// <summary>
		/// Gets an assocated card.
		/// </summary>
		ICard CardSource { get; }

		/// <summary>
		/// Gets an assocated checklist item.
		/// </summary>
		ICheckItem CheckItem { get; }

		/// <summary>
		/// Gets an assocated checklist.
		/// </summary>
		ICheckList CheckList { get; }

		/// <summary>
		/// Gets the associated label.
		/// </summary>
		ILabel Label { get; }

		/// <summary>
		/// Gets the date/time a comment was last edited.
		/// </summary>
		DateTime? LastEdited { get; }

		/// <summary>
		/// Gets an assocated list.
		/// </summary>
		IList List { get; }

		/// <summary>
		/// Gets the current list.
		/// </summary>
		/// <remarks>
		/// For some action types, this information may be in the <see cref="List"/>
		/// or <see cref="OldList"/> properties.
		/// </remarks>
		IList ListAfter { get; }

		/// <summary>
		/// Gets the previous list.
		/// </summary>
		/// <remarks>
		/// For some action types, this information may be in the <see cref="List"/>
		/// or <see cref="OldList"/> properties.
		/// </remarks>
		IList ListBefore { get; }

		/// <summary>
		/// Gets an assocated member.
		/// </summary>
		IMember Member { get; }

		/// <summary>
		/// Gets the previous description.
		/// </summary>
		string OldDescription { get; }

		/// <summary>
		/// Gets the previous list.
		/// </summary>
		/// <remarks>
		/// For some action types, this information may be in the <see cref="ListAfter"/>
		/// or <see cref="ListBefore"/> properties.
		/// </remarks>
		IList OldList { get; }

		/// <summary>
		/// Gets the previous position.
		/// </summary>
		Position OldPosition { get; }

		/// <summary>
		/// Gets the previous text value. 
		/// </summary>
		string OldText { get; }

		/// <summary>
		/// Gets an associated organization.
		/// </summary>
		IOrganization Organization { get; }

		/// <summary>
		/// Gets an associated power-up.
		/// </summary>
		IPowerUp PowerUp { get; }

		/// <summary>
		/// Gets assocated text.
		/// </summary>
		string Text { get; set; }

		/// <summary>
		/// Gets whether the object was previously archived.
		/// </summary>
		bool? WasArchived { get; }

		/// <summary>
		/// Gets a custom value associate with the action if any.
		/// </summary>
		string Value { get; }
	}

	/// <summary>
	/// Exposes any data associated with an action.
	/// </summary>
	public class ActionData : IActionData
	{
		private readonly Field<Attachment> _attachment;
		private readonly Field<Board> _board;
		private readonly Field<Board> _boardSource;
		private readonly Field<Board> _boardTarget;
		private readonly Field<Card> _card;
		private readonly Field<Card> _cardSource;
		private readonly Field<CheckItem> _checkItem;
		private readonly Field<CheckList> _checkList;
		private readonly Field<Label> _label;
		private readonly Field<DateTime?> _lastEdited;
		private readonly Field<List> _list;
		private readonly Field<List> _listAfter;
		private readonly Field<List> _listBefore;
		private readonly Field<Member> _member;
		private readonly Field<bool?> _wasArchived;
		private readonly Field<string> _oldDescription;
		private readonly Field<List> _oldList;
		private readonly Field<Position> _oldPosition;
		private readonly Field<string> _oldText;
		private readonly Field<Organization> _organization;
		private readonly Field<PowerUpBase> _powerUp;
		private readonly Field<string> _text;
		private readonly Field<string> _value;
		private readonly ActionDataContext _context;

		/// <summary>
		/// Gets an assocated attachment.
		/// </summary>
<<<<<<< HEAD
		public IAttachment Attachment => _attachment.Value;
		/// <summary>
		/// Gets an assocated board.
		/// </summary>
		public IBoard Board => _board.Value;
		/// <summary>
		/// Gets an assocated board.
		/// </summary>
		public IBoard BoardSource => _boardSource.Value;
		/// <summary>
		/// Gets an assocated board.
		/// </summary>
		public IBoard BoardTarget => _boardTarget.Value;
		/// <summary>
		/// Gets an assocated card.
		/// </summary>
		public ICard Card => _card.Value;
		/// <summary>
		/// Gets an assocated card.
		/// </summary>
		public ICard CardSource => _cardSource.Value;
		/// <summary>
		/// Gets an assocated checklist item.
		/// </summary>
		public ICheckItem CheckItem => _checkItem.Value;
		/// <summary>
		/// Gets an assocated checklist.
		/// </summary>
		public ICheckList CheckList => _checkList.Value;
=======
		/// <associated-action-types>
		/// - AddAttachmentToCard
		///	- DeleteAttachmentFromCard
		/// </associated-action-types>
		public Attachment Attachment => _attachment.Value;
		/// <summary>
		/// Gets an assocated board.
		/// </summary>
		/// <associated-action-types>
		/// - AddMemberToBoard
		/// - AddToOrganizationBoard
		/// - CreateBoard
		/// - DeleteBoardInvitation
		/// - MakeAdminOfBoard
		/// - MakeNormalMemberOfBoard
		/// - MakeObserverOfBoard
		/// - RemoveFromOrganizationBoard
		/// - UnconfirmedBoardInvitation
		/// - UpdateBoard
		/// </associated-action-types>
		public Board Board => _board.Value;
		/// <summary>
		/// Gets an assocated board.
		/// </summary>
		/// <associated-action-types>
		/// - CopyBoard
		/// </associated-action-types>
		public Board BoardSource => _boardSource.Value;
		/// <summary>
		/// Gets an assocated board.
		/// </summary>
		/// <associated-action-types>
		/// - CopyBoardx
		/// </associated-action-types>
		public Board BoardTarget => _boardTarget.Value;
		/// <summary>
		/// Gets an assocated card.
		/// </summary>
		/// <associated-action-types>
		/// - AddAttachmentToCard
		/// - AddChecklistToCard
		/// - AddMemberToCard
		/// - CommentCard
		/// - ConvertToCardFromCheckItem
		/// - CopyCommentCard
		/// - CreateCard
		/// - DeleteAttachmentFromCard
		/// - DeleteCard
		/// - EmailCard
		/// - MoveCardFromBoard
		/// - MoveCardToBoard
		/// - RemoveChecklistFromCard
		/// - RemoveMemberFromCard
		/// - UpdateCard
		/// - UpdateCardClosed
		/// - UpdateCardDesc
		/// - UpdateCardIdList
		/// - UpdateCardName
		/// - UpdateCheckItemStateOnCard
		/// </associated-action-types>
		public Card Card => _card.Value;
		/// <summary>
		/// Gets an assocated card.
		/// </summary>
		/// <associated-action-types>
		/// - CopyCard
		/// </associated-action-types>
		public Card CardSource => _cardSource.Value;
		/// <summary>
		/// Gets an assocated checklist item.
		/// </summary>
		/// <associated-action-types>
		/// - ConvertToCardFromCheckItem
		/// - UpdateCheckItemStateOnCard
		/// </associated-action-types>
		public CheckItem CheckItem => _checkItem.Value;
		/// <summary>
		/// Gets an assocated checklist.
		/// </summary>
		/// <associated-action-types>
		/// - AddChecklistToCard
		/// - RemoveChecklistFromCard
		/// - UpdateChecklist
		/// </associated-action-types>
		public CheckList CheckList => _checkList.Value;
>>>>>>> 3368c084
		/// <summary>
		/// Gets the associated label.
		/// </summary>
		public ILabel Label => _label.Value;
		/// <summary>
		/// Gets the date/time a comment was last edited.
		/// </summary>
		public DateTime? LastEdited => _lastEdited.Value;
		/// <summary>
		/// Gets an assocated list.
		/// </summary>
<<<<<<< HEAD
		public IList List => _list.Value;
		/// <summary>
		/// Gets the current list.
		/// </summary>
		/// <remarks>
		/// For some action types, this information may be in the <see cref="List"/>
		/// or <see cref="OldList"/> properties.
		/// </remarks>
		public IList ListAfter => _listAfter.Value;
		/// <summary>
		/// Gets the previous list.
		/// </summary>
		/// <remarks>
		/// For some action types, this information may be in the <see cref="List"/>
		/// or <see cref="OldList"/> properties.
		/// </remarks>
		public IList ListBefore => _listBefore.Value;
		/// <summary>
		/// Gets an assocated member.
		/// </summary>
		public IMember Member => _member.Value;
=======
		/// <associated-action-types>
		/// - CreateList
		/// - MoveListFromBoard
		/// - MoveListToBoard
		/// - UpdateList
		/// - UpdateListClosed
		/// - UpdateListName
		/// </associated-action-types>
		public List List => _list.Value;
		/// <summary>
		/// Gets the current list.
		/// </summary>
		/// <associated-action-types>
		/// - UpdateCardIdList
		/// </associated-action-types>
		public List ListAfter => _listAfter.Value;
		/// <summary>
		/// Gets the previous list.
		/// </summary>
		/// <associated-action-types>
		/// - UpdateCardIdList
		/// </associated-action-types>
		public List ListBefore => _listBefore.Value;
		/// <summary>
		/// Gets an assocated member.
		/// </summary>
		/// <associated-action-types>
		/// - AddMemberToBoard
		/// - AddMemberToCard
		/// - AddMemberToOrganization
		/// - MakeNormalMemberOfBoard
		/// - MakeNormalMemberOfOrganization
		/// - MemberJoinedTrello
		/// - RemoveMemberFromCard
		/// - UpdateMember
		/// </associated-action-types>
		public Member Member => _member.Value;
>>>>>>> 3368c084
		/// <summary>
		/// Gets the previous description.
		/// </summary>
		/// <associated-action-types>
		/// - UpdateCard
		/// - UpdateCardDesc
		/// </associated-action-types>
		public string OldDescription => _oldDescription.Value;
		/// <summary>
		/// Gets the previous list.
		/// </summary>
<<<<<<< HEAD
		/// <remarks>
		/// For some action types, this information may be in the <see cref="ListAfter"/>
		/// or <see cref="ListBefore"/> properties.
		/// </remarks>
		public IList OldList => _oldList.Value;
=======
		/// <associated-action-types>
		/// - UpdateCard
		/// - UpdateCardIdList
		/// </associated-action-types>
		public List OldList => _oldList.Value;
>>>>>>> 3368c084
		/// <summary>
		/// Gets the previous position.
		/// </summary>
		/// <associated-action-types>
		/// - UpdateCard
		/// - UpdateList
		/// </associated-action-types>
		public Position OldPosition => _oldPosition.Value;
		/// <summary>
		/// Gets the previous text value. 
		/// </summary>
		/// <associated-action-types>
		/// - UpdateCard
		/// - CommentCard
		/// </associated-action-types>
		public string OldText => _oldText.Value;
		/// <summary>
		/// Gets an associated organization.
		/// </summary>
<<<<<<< HEAD
		public IOrganization Organization => _organization.Value;
		/// <summary>
		/// Gets an associated power-up.
		/// </summary>
		public IPowerUp PowerUp => _powerUp.Value;
=======
		/// <associated-action-types>
		/// - AddMemberToOrganization
		/// - AddToOrganizationBoard
		/// - CreateOrganization
		/// - DeleteOrganizationInvitation
		/// - MakeNormalMemberOfOrganization
		/// - RemoveFromOrganizationBoard
		/// - UnconfirmedOrganizationInvitation
		/// - UpdateOrganization
		/// </associated-action-types>
		public Organization Organization => _organization.Value;
		/// <summary>
		/// Gets an associated power-up.
		/// </summary>
		/// <associated-action-types>
		/// - DisablePowerUp
		/// - EnablePowerUp
		/// </associated-action-types>
		public PowerUpBase PowerUp => _powerUp.Value;
>>>>>>> 3368c084
		/// <summary>
		/// Gets assocated text.
		/// </summary>
		/// <associated-action-types>
		/// - CommentCard
		/// </associated-action-types>
		public string Text
		{
			get { return _text.Value; }
			set { _text.Value = value; }
		}
		/// <summary>
		/// Gets whether the object was previously archived.
		/// </summary>
		/// <associated-action-types>
		/// - UpdateCardClosed
		/// - UpdateListClosed
		/// </associated-action-types>
		public bool? WasArchived => _wasArchived.Value;
		/// <summary>
		/// Gets a custom value associate with the action if any.
		/// </summary>
		public string Value => _value.Value;

		internal ActionData(ActionDataContext context)
		{
			_context = context;

			_attachment = new Field<Attachment>(_context, nameof(Attachment));
			_board = new Field<Board>(_context, nameof(Board));
			_boardSource = new Field<Board>(_context, nameof(BoardSource));
			_boardTarget = new Field<Board>(_context, nameof(BoardTarget));
			_card = new Field<Card>(_context, nameof(Card));
			_cardSource = new Field<Card>(_context, nameof(CardSource));
			_checkItem = new Field<CheckItem>(_context, nameof(CheckItem));
			_checkList = new Field<CheckList>(_context, nameof(CheckList));
			_label = new Field<Label>(_context, nameof(Label));
			_lastEdited = new Field<DateTime?>(_context, nameof(LastEdited));
			_list = new Field<List>(_context, nameof(List));
			_listAfter = new Field<List>(_context, nameof(ListAfter));
			_listBefore = new Field<List>(_context, nameof(ListBefore));
			_member = new Field<Member>(_context, nameof(Member));
			_wasArchived = new Field<bool?>(_context, nameof(WasArchived));
			_oldDescription = new Field<string>(_context, nameof(OldDescription));
			_oldList = new Field<List>(_context, nameof(OldList));
			_oldPosition = new Field<Position>(_context, nameof(OldPosition));
			_oldText = new Field<string>(_context, nameof(OldText));
			_organization = new Field<Organization>(_context, nameof(Organization));
			_powerUp = new Field<PowerUpBase>(_context, nameof(PowerUp));
			_text = new Field<string>(_context, nameof(Text));
			_text.AddRule(OldValueNotNullOrWhiteSpaceRule.Instance);
			_value = new Field<string>(_context, nameof(Value));
		}
	}
}<|MERGE_RESOLUTION|>--- conflicted
+++ resolved
@@ -1,487 +1,415 @@
-using System;
-using Manatee.Trello.Internal;
-using Manatee.Trello.Internal.Synchronization;
-using Manatee.Trello.Internal.Validation;
-
-namespace Manatee.Trello
-{
-	/// <summary>
-	/// Exposes any data associated with an action.
-	/// </summary>
-	public interface IActionData
-	{
-		/// <summary>
-		/// Gets an assocated attachment.
-		/// </summary>
-		IAttachment Attachment { get; }
-
-		/// <summary>
-		/// Gets an assocated board.
-		/// </summary>
-		IBoard Board { get; }
-
-		/// <summary>
-		/// Gets an assocated board.
-		/// </summary>
-		IBoard BoardSource { get; }
-
-		/// <summary>
-		/// Gets an assocated board.
-		/// </summary>
-		IBoard BoardTarget { get; }
-
-		/// <summary>
-		/// Gets an assocated card.
-		/// </summary>
-		ICard Card { get; }
-
-		/// <summary>
-		/// Gets an assocated card.
-		/// </summary>
-		ICard CardSource { get; }
-
-		/// <summary>
-		/// Gets an assocated checklist item.
-		/// </summary>
-		ICheckItem CheckItem { get; }
-
-		/// <summary>
-		/// Gets an assocated checklist.
-		/// </summary>
-		ICheckList CheckList { get; }
-
-		/// <summary>
-		/// Gets the associated label.
-		/// </summary>
-		ILabel Label { get; }
-
-		/// <summary>
-		/// Gets the date/time a comment was last edited.
-		/// </summary>
-		DateTime? LastEdited { get; }
-
-		/// <summary>
-		/// Gets an assocated list.
-		/// </summary>
-		IList List { get; }
-
-		/// <summary>
-		/// Gets the current list.
-		/// </summary>
-		/// <remarks>
-		/// For some action types, this information may be in the <see cref="List"/>
-		/// or <see cref="OldList"/> properties.
-		/// </remarks>
-		IList ListAfter { get; }
-
-		/// <summary>
-		/// Gets the previous list.
-		/// </summary>
-		/// <remarks>
-		/// For some action types, this information may be in the <see cref="List"/>
-		/// or <see cref="OldList"/> properties.
-		/// </remarks>
-		IList ListBefore { get; }
-
-		/// <summary>
-		/// Gets an assocated member.
-		/// </summary>
-		IMember Member { get; }
-
-		/// <summary>
-		/// Gets the previous description.
-		/// </summary>
-		string OldDescription { get; }
-
-		/// <summary>
-		/// Gets the previous list.
-		/// </summary>
-		/// <remarks>
-		/// For some action types, this information may be in the <see cref="ListAfter"/>
-		/// or <see cref="ListBefore"/> properties.
-		/// </remarks>
-		IList OldList { get; }
-
-		/// <summary>
-		/// Gets the previous position.
-		/// </summary>
-		Position OldPosition { get; }
-
-		/// <summary>
-		/// Gets the previous text value. 
-		/// </summary>
-		string OldText { get; }
-
-		/// <summary>
-		/// Gets an associated organization.
-		/// </summary>
-		IOrganization Organization { get; }
-
-		/// <summary>
-		/// Gets an associated power-up.
-		/// </summary>
-		IPowerUp PowerUp { get; }
-
-		/// <summary>
-		/// Gets assocated text.
-		/// </summary>
-		string Text { get; set; }
-
-		/// <summary>
-		/// Gets whether the object was previously archived.
-		/// </summary>
-		bool? WasArchived { get; }
-
-		/// <summary>
-		/// Gets a custom value associate with the action if any.
-		/// </summary>
-		string Value { get; }
-	}
-
-	/// <summary>
-	/// Exposes any data associated with an action.
-	/// </summary>
-	public class ActionData : IActionData
-	{
-		private readonly Field<Attachment> _attachment;
-		private readonly Field<Board> _board;
-		private readonly Field<Board> _boardSource;
-		private readonly Field<Board> _boardTarget;
-		private readonly Field<Card> _card;
-		private readonly Field<Card> _cardSource;
-		private readonly Field<CheckItem> _checkItem;
-		private readonly Field<CheckList> _checkList;
-		private readonly Field<Label> _label;
-		private readonly Field<DateTime?> _lastEdited;
-		private readonly Field<List> _list;
-		private readonly Field<List> _listAfter;
-		private readonly Field<List> _listBefore;
-		private readonly Field<Member> _member;
-		private readonly Field<bool?> _wasArchived;
-		private readonly Field<string> _oldDescription;
-		private readonly Field<List> _oldList;
-		private readonly Field<Position> _oldPosition;
-		private readonly Field<string> _oldText;
-		private readonly Field<Organization> _organization;
-		private readonly Field<PowerUpBase> _powerUp;
-		private readonly Field<string> _text;
-		private readonly Field<string> _value;
-		private readonly ActionDataContext _context;
-
-		/// <summary>
-		/// Gets an assocated attachment.
-		/// </summary>
-<<<<<<< HEAD
-		public IAttachment Attachment => _attachment.Value;
-		/// <summary>
-		/// Gets an assocated board.
-		/// </summary>
-		public IBoard Board => _board.Value;
-		/// <summary>
-		/// Gets an assocated board.
-		/// </summary>
-		public IBoard BoardSource => _boardSource.Value;
-		/// <summary>
-		/// Gets an assocated board.
-		/// </summary>
-		public IBoard BoardTarget => _boardTarget.Value;
-		/// <summary>
-		/// Gets an assocated card.
-		/// </summary>
-		public ICard Card => _card.Value;
-		/// <summary>
-		/// Gets an assocated card.
-		/// </summary>
-		public ICard CardSource => _cardSource.Value;
-		/// <summary>
-		/// Gets an assocated checklist item.
-		/// </summary>
-		public ICheckItem CheckItem => _checkItem.Value;
-		/// <summary>
-		/// Gets an assocated checklist.
-		/// </summary>
-		public ICheckList CheckList => _checkList.Value;
-=======
-		/// <associated-action-types>
-		/// - AddAttachmentToCard
-		///	- DeleteAttachmentFromCard
-		/// </associated-action-types>
-		public Attachment Attachment => _attachment.Value;
-		/// <summary>
-		/// Gets an assocated board.
-		/// </summary>
-		/// <associated-action-types>
-		/// - AddMemberToBoard
-		/// - AddToOrganizationBoard
-		/// - CreateBoard
-		/// - DeleteBoardInvitation
-		/// - MakeAdminOfBoard
-		/// - MakeNormalMemberOfBoard
-		/// - MakeObserverOfBoard
-		/// - RemoveFromOrganizationBoard
-		/// - UnconfirmedBoardInvitation
-		/// - UpdateBoard
-		/// </associated-action-types>
-		public Board Board => _board.Value;
-		/// <summary>
-		/// Gets an assocated board.
-		/// </summary>
-		/// <associated-action-types>
-		/// - CopyBoard
-		/// </associated-action-types>
-		public Board BoardSource => _boardSource.Value;
-		/// <summary>
-		/// Gets an assocated board.
-		/// </summary>
-		/// <associated-action-types>
-		/// - CopyBoardx
-		/// </associated-action-types>
-		public Board BoardTarget => _boardTarget.Value;
-		/// <summary>
-		/// Gets an assocated card.
-		/// </summary>
-		/// <associated-action-types>
-		/// - AddAttachmentToCard
-		/// - AddChecklistToCard
-		/// - AddMemberToCard
-		/// - CommentCard
-		/// - ConvertToCardFromCheckItem
-		/// - CopyCommentCard
-		/// - CreateCard
-		/// - DeleteAttachmentFromCard
-		/// - DeleteCard
-		/// - EmailCard
-		/// - MoveCardFromBoard
-		/// - MoveCardToBoard
-		/// - RemoveChecklistFromCard
-		/// - RemoveMemberFromCard
-		/// - UpdateCard
-		/// - UpdateCardClosed
-		/// - UpdateCardDesc
-		/// - UpdateCardIdList
-		/// - UpdateCardName
-		/// - UpdateCheckItemStateOnCard
-		/// </associated-action-types>
-		public Card Card => _card.Value;
-		/// <summary>
-		/// Gets an assocated card.
-		/// </summary>
-		/// <associated-action-types>
-		/// - CopyCard
-		/// </associated-action-types>
-		public Card CardSource => _cardSource.Value;
-		/// <summary>
-		/// Gets an assocated checklist item.
-		/// </summary>
-		/// <associated-action-types>
-		/// - ConvertToCardFromCheckItem
-		/// - UpdateCheckItemStateOnCard
-		/// </associated-action-types>
-		public CheckItem CheckItem => _checkItem.Value;
-		/// <summary>
-		/// Gets an assocated checklist.
-		/// </summary>
-		/// <associated-action-types>
-		/// - AddChecklistToCard
-		/// - RemoveChecklistFromCard
-		/// - UpdateChecklist
-		/// </associated-action-types>
-		public CheckList CheckList => _checkList.Value;
->>>>>>> 3368c084
-		/// <summary>
-		/// Gets the associated label.
-		/// </summary>
-		public ILabel Label => _label.Value;
-		/// <summary>
-		/// Gets the date/time a comment was last edited.
-		/// </summary>
-		public DateTime? LastEdited => _lastEdited.Value;
-		/// <summary>
-		/// Gets an assocated list.
-		/// </summary>
-<<<<<<< HEAD
-		public IList List => _list.Value;
-		/// <summary>
-		/// Gets the current list.
-		/// </summary>
-		/// <remarks>
-		/// For some action types, this information may be in the <see cref="List"/>
-		/// or <see cref="OldList"/> properties.
-		/// </remarks>
-		public IList ListAfter => _listAfter.Value;
-		/// <summary>
-		/// Gets the previous list.
-		/// </summary>
-		/// <remarks>
-		/// For some action types, this information may be in the <see cref="List"/>
-		/// or <see cref="OldList"/> properties.
-		/// </remarks>
-		public IList ListBefore => _listBefore.Value;
-		/// <summary>
-		/// Gets an assocated member.
-		/// </summary>
-		public IMember Member => _member.Value;
-=======
-		/// <associated-action-types>
-		/// - CreateList
-		/// - MoveListFromBoard
-		/// - MoveListToBoard
-		/// - UpdateList
-		/// - UpdateListClosed
-		/// - UpdateListName
-		/// </associated-action-types>
-		public List List => _list.Value;
-		/// <summary>
-		/// Gets the current list.
-		/// </summary>
-		/// <associated-action-types>
-		/// - UpdateCardIdList
-		/// </associated-action-types>
-		public List ListAfter => _listAfter.Value;
-		/// <summary>
-		/// Gets the previous list.
-		/// </summary>
-		/// <associated-action-types>
-		/// - UpdateCardIdList
-		/// </associated-action-types>
-		public List ListBefore => _listBefore.Value;
-		/// <summary>
-		/// Gets an assocated member.
-		/// </summary>
-		/// <associated-action-types>
-		/// - AddMemberToBoard
-		/// - AddMemberToCard
-		/// - AddMemberToOrganization
-		/// - MakeNormalMemberOfBoard
-		/// - MakeNormalMemberOfOrganization
-		/// - MemberJoinedTrello
-		/// - RemoveMemberFromCard
-		/// - UpdateMember
-		/// </associated-action-types>
-		public Member Member => _member.Value;
->>>>>>> 3368c084
-		/// <summary>
-		/// Gets the previous description.
-		/// </summary>
-		/// <associated-action-types>
-		/// - UpdateCard
-		/// - UpdateCardDesc
-		/// </associated-action-types>
-		public string OldDescription => _oldDescription.Value;
-		/// <summary>
-		/// Gets the previous list.
-		/// </summary>
-<<<<<<< HEAD
-		/// <remarks>
-		/// For some action types, this information may be in the <see cref="ListAfter"/>
-		/// or <see cref="ListBefore"/> properties.
-		/// </remarks>
-		public IList OldList => _oldList.Value;
-=======
-		/// <associated-action-types>
-		/// - UpdateCard
-		/// - UpdateCardIdList
-		/// </associated-action-types>
-		public List OldList => _oldList.Value;
->>>>>>> 3368c084
-		/// <summary>
-		/// Gets the previous position.
-		/// </summary>
-		/// <associated-action-types>
-		/// - UpdateCard
-		/// - UpdateList
-		/// </associated-action-types>
-		public Position OldPosition => _oldPosition.Value;
-		/// <summary>
-		/// Gets the previous text value. 
-		/// </summary>
-		/// <associated-action-types>
-		/// - UpdateCard
-		/// - CommentCard
-		/// </associated-action-types>
-		public string OldText => _oldText.Value;
-		/// <summary>
-		/// Gets an associated organization.
-		/// </summary>
-<<<<<<< HEAD
-		public IOrganization Organization => _organization.Value;
-		/// <summary>
-		/// Gets an associated power-up.
-		/// </summary>
-		public IPowerUp PowerUp => _powerUp.Value;
-=======
-		/// <associated-action-types>
-		/// - AddMemberToOrganization
-		/// - AddToOrganizationBoard
-		/// - CreateOrganization
-		/// - DeleteOrganizationInvitation
-		/// - MakeNormalMemberOfOrganization
-		/// - RemoveFromOrganizationBoard
-		/// - UnconfirmedOrganizationInvitation
-		/// - UpdateOrganization
-		/// </associated-action-types>
-		public Organization Organization => _organization.Value;
-		/// <summary>
-		/// Gets an associated power-up.
-		/// </summary>
-		/// <associated-action-types>
-		/// - DisablePowerUp
-		/// - EnablePowerUp
-		/// </associated-action-types>
-		public PowerUpBase PowerUp => _powerUp.Value;
->>>>>>> 3368c084
-		/// <summary>
-		/// Gets assocated text.
-		/// </summary>
-		/// <associated-action-types>
-		/// - CommentCard
-		/// </associated-action-types>
-		public string Text
-		{
-			get { return _text.Value; }
-			set { _text.Value = value; }
-		}
-		/// <summary>
-		/// Gets whether the object was previously archived.
-		/// </summary>
-		/// <associated-action-types>
-		/// - UpdateCardClosed
-		/// - UpdateListClosed
-		/// </associated-action-types>
-		public bool? WasArchived => _wasArchived.Value;
-		/// <summary>
-		/// Gets a custom value associate with the action if any.
-		/// </summary>
-		public string Value => _value.Value;
-
-		internal ActionData(ActionDataContext context)
-		{
-			_context = context;
-
-			_attachment = new Field<Attachment>(_context, nameof(Attachment));
-			_board = new Field<Board>(_context, nameof(Board));
-			_boardSource = new Field<Board>(_context, nameof(BoardSource));
-			_boardTarget = new Field<Board>(_context, nameof(BoardTarget));
-			_card = new Field<Card>(_context, nameof(Card));
-			_cardSource = new Field<Card>(_context, nameof(CardSource));
-			_checkItem = new Field<CheckItem>(_context, nameof(CheckItem));
-			_checkList = new Field<CheckList>(_context, nameof(CheckList));
-			_label = new Field<Label>(_context, nameof(Label));
-			_lastEdited = new Field<DateTime?>(_context, nameof(LastEdited));
-			_list = new Field<List>(_context, nameof(List));
-			_listAfter = new Field<List>(_context, nameof(ListAfter));
-			_listBefore = new Field<List>(_context, nameof(ListBefore));
-			_member = new Field<Member>(_context, nameof(Member));
-			_wasArchived = new Field<bool?>(_context, nameof(WasArchived));
-			_oldDescription = new Field<string>(_context, nameof(OldDescription));
-			_oldList = new Field<List>(_context, nameof(OldList));
-			_oldPosition = new Field<Position>(_context, nameof(OldPosition));
-			_oldText = new Field<string>(_context, nameof(OldText));
-			_organization = new Field<Organization>(_context, nameof(Organization));
-			_powerUp = new Field<PowerUpBase>(_context, nameof(PowerUp));
-			_text = new Field<string>(_context, nameof(Text));
-			_text.AddRule(OldValueNotNullOrWhiteSpaceRule.Instance);
-			_value = new Field<string>(_context, nameof(Value));
-		}
-	}
+using System;
+using Manatee.Trello.Internal;
+using Manatee.Trello.Internal.Synchronization;
+using Manatee.Trello.Internal.Validation;
+
+namespace Manatee.Trello
+{
+	/// <summary>
+	/// Exposes any data associated with an action.
+	/// </summary>
+	public interface IActionData
+	{
+		/// <summary>
+		/// Gets an assocated attachment.
+		/// </summary>
+		IAttachment Attachment { get; }
+
+		/// <summary>
+		/// Gets an assocated board.
+		/// </summary>
+		IBoard Board { get; }
+
+		/// <summary>
+		/// Gets an assocated board.
+		/// </summary>
+		IBoard BoardSource { get; }
+
+		/// <summary>
+		/// Gets an assocated board.
+		/// </summary>
+		IBoard BoardTarget { get; }
+
+		/// <summary>
+		/// Gets an assocated card.
+		/// </summary>
+		ICard Card { get; }
+
+		/// <summary>
+		/// Gets an assocated card.
+		/// </summary>
+		ICard CardSource { get; }
+
+		/// <summary>
+		/// Gets an assocated checklist item.
+		/// </summary>
+		ICheckItem CheckItem { get; }
+
+		/// <summary>
+		/// Gets an assocated checklist.
+		/// </summary>
+		ICheckList CheckList { get; }
+
+		/// <summary>
+		/// Gets the associated label.
+		/// </summary>
+		ILabel Label { get; }
+
+		/// <summary>
+		/// Gets the date/time a comment was last edited.
+		/// </summary>
+		DateTime? LastEdited { get; }
+
+		/// <summary>
+		/// Gets an assocated list.
+		/// </summary>
+		IList List { get; }
+
+		/// <summary>
+		/// Gets the current list.
+		/// </summary>
+		/// <remarks>
+		/// For some action types, this information may be in the <see cref="List"/>
+		/// or <see cref="OldList"/> properties.
+		/// </remarks>
+		IList ListAfter { get; }
+
+		/// <summary>
+		/// Gets the previous list.
+		/// </summary>
+		/// <remarks>
+		/// For some action types, this information may be in the <see cref="List"/>
+		/// or <see cref="OldList"/> properties.
+		/// </remarks>
+		IList ListBefore { get; }
+
+		/// <summary>
+		/// Gets an assocated member.
+		/// </summary>
+		IMember Member { get; }
+
+		/// <summary>
+		/// Gets the previous description.
+		/// </summary>
+		string OldDescription { get; }
+
+		/// <summary>
+		/// Gets the previous list.
+		/// </summary>
+		/// <remarks>
+		/// For some action types, this information may be in the <see cref="ListAfter"/>
+		/// or <see cref="ListBefore"/> properties.
+		/// </remarks>
+		IList OldList { get; }
+
+		/// <summary>
+		/// Gets the previous position.
+		/// </summary>
+		Position OldPosition { get; }
+
+		/// <summary>
+		/// Gets the previous text value. 
+		/// </summary>
+		string OldText { get; }
+
+		/// <summary>
+		/// Gets an associated organization.
+		/// </summary>
+		IOrganization Organization { get; }
+
+		/// <summary>
+		/// Gets an associated power-up.
+		/// </summary>
+		IPowerUp PowerUp { get; }
+
+		/// <summary>
+		/// Gets assocated text.
+		/// </summary>
+		string Text { get; set; }
+
+		/// <summary>
+		/// Gets whether the object was previously archived.
+		/// </summary>
+		bool? WasArchived { get; }
+
+		/// <summary>
+		/// Gets a custom value associate with the action if any.
+		/// </summary>
+		string Value { get; }
+	}
+
+	/// <summary>
+	/// Exposes any data associated with an action.
+	/// </summary>
+	public class ActionData : IActionData
+	{
+		private readonly Field<Attachment> _attachment;
+		private readonly Field<Board> _board;
+		private readonly Field<Board> _boardSource;
+		private readonly Field<Board> _boardTarget;
+		private readonly Field<Card> _card;
+		private readonly Field<Card> _cardSource;
+		private readonly Field<CheckItem> _checkItem;
+		private readonly Field<CheckList> _checkList;
+		private readonly Field<Label> _label;
+		private readonly Field<DateTime?> _lastEdited;
+		private readonly Field<List> _list;
+		private readonly Field<List> _listAfter;
+		private readonly Field<List> _listBefore;
+		private readonly Field<Member> _member;
+		private readonly Field<bool?> _wasArchived;
+		private readonly Field<string> _oldDescription;
+		private readonly Field<List> _oldList;
+		private readonly Field<Position> _oldPosition;
+		private readonly Field<string> _oldText;
+		private readonly Field<Organization> _organization;
+		private readonly Field<PowerUpBase> _powerUp;
+		private readonly Field<string> _text;
+		private readonly Field<string> _value;
+		private readonly ActionDataContext _context;
+
+		/// <summary>
+		/// Gets an assocated attachment.
+		/// </summary>
+		/// <associated-action-types>
+		/// - AddAttachmentToCard
+		///	- DeleteAttachmentFromCard
+		/// </associated-action-types>
+		public IAttachment Attachment => _attachment.Value;
+		/// <summary>
+		/// Gets an assocated board.
+		/// </summary>
+		/// <associated-action-types>
+		/// - AddMemberToBoard
+		/// - AddToOrganizationBoard
+		/// - CreateBoard
+		/// - DeleteBoardInvitation
+		/// - MakeAdminOfBoard
+		/// - MakeNormalMemberOfBoard
+		/// - MakeObserverOfBoard
+		/// - RemoveFromOrganizationBoard
+		/// - UnconfirmedBoardInvitation
+		/// - UpdateBoard
+		/// </associated-action-types>
+		public IBoard Board => _board.Value;
+		/// <summary>
+		/// Gets an assocated board.
+		/// </summary>
+		/// <associated-action-types>
+		/// - CopyBoard
+		/// </associated-action-types>
+		public IBoard BoardSource => _boardSource.Value;
+		/// <summary>
+		/// Gets an assocated board.
+		/// </summary>
+		/// <associated-action-types>
+		/// - CopyBoardx
+		/// </associated-action-types>
+		public IBoard BoardTarget => _boardTarget.Value;
+		/// <summary>
+		/// Gets an assocated card.
+		/// </summary>
+		/// <associated-action-types>
+		/// - AddAttachmentToCard
+		/// - AddChecklistToCard
+		/// - AddMemberToCard
+		/// - CommentCard
+		/// - ConvertToCardFromCheckItem
+		/// - CopyCommentCard
+		/// - CreateCard
+		/// - DeleteAttachmentFromCard
+		/// - DeleteCard
+		/// - EmailCard
+		/// - MoveCardFromBoard
+		/// - MoveCardToBoard
+		/// - RemoveChecklistFromCard
+		/// - RemoveMemberFromCard
+		/// - UpdateCard
+		/// - UpdateCardClosed
+		/// - UpdateCardDesc
+		/// - UpdateCardIdList
+		/// - UpdateCardName
+		/// - UpdateCheckItemStateOnCard
+		/// </associated-action-types>
+		public ICard Card => _card.Value;
+		/// <summary>
+		/// Gets an assocated card.
+		/// </summary>
+		/// <associated-action-types>
+		/// - CopyCard
+		/// </associated-action-types>
+		public ICard CardSource => _cardSource.Value;
+		/// <summary>
+		/// Gets an assocated checklist item.
+		/// </summary>
+		/// <associated-action-types>
+		/// - ConvertToCardFromCheckItem
+		/// - UpdateCheckItemStateOnCard
+		/// </associated-action-types>
+		public ICheckItem CheckItem => _checkItem.Value;
+		/// <summary>
+		/// Gets an assocated checklist.
+		/// </summary>
+		/// <associated-action-types>
+		/// - AddChecklistToCard
+		/// - RemoveChecklistFromCard
+		/// - UpdateChecklist
+		/// </associated-action-types>
+		public ICheckList CheckList => _checkList.Value;
+		/// <summary>
+		/// Gets the associated label.
+		/// </summary>
+		public ILabel Label => _label.Value;
+		/// <summary>
+		/// Gets the date/time a comment was last edited.
+		/// </summary>
+		public DateTime? LastEdited => _lastEdited.Value;
+		/// <summary>
+		/// Gets an assocated list.
+		/// </summary>
+		/// <associated-action-types>
+		/// - CreateList
+		/// - MoveListFromBoard
+		/// - MoveListToBoard
+		/// - UpdateList
+		/// - UpdateListClosed
+		/// - UpdateListName
+		/// </associated-action-types>
+		public IList List => _list.Value;
+		/// <summary>
+		/// Gets the current list.
+		/// </summary>
+		/// <associated-action-types>
+		/// - UpdateCardIdList
+		/// </associated-action-types>
+		public IList ListAfter => _listAfter.Value;
+		/// <summary>
+		/// Gets the previous list.
+		/// </summary>
+		/// <associated-action-types>
+		/// - UpdateCardIdList
+		/// </associated-action-types>
+		public IList ListBefore => _listBefore.Value;
+		/// <summary>
+		/// Gets an assocated member.
+		/// </summary>
+		/// <associated-action-types>
+		/// - AddMemberToBoard
+		/// - AddMemberToCard
+		/// - AddMemberToOrganization
+		/// - MakeNormalMemberOfBoard
+		/// - MakeNormalMemberOfOrganization
+		/// - MemberJoinedTrello
+		/// - RemoveMemberFromCard
+		/// - UpdateMember
+		/// </associated-action-types>
+		public IMember Member => _member.Value;
+		/// <summary>
+		/// Gets the previous description.
+		/// </summary>
+		/// <associated-action-types>
+		/// - UpdateCard
+		/// - UpdateCardDesc
+		/// </associated-action-types>
+		public string OldDescription => _oldDescription.Value;
+		/// <summary>
+		/// Gets the previous list.
+		/// </summary>
+		/// <associated-action-types>
+		/// - UpdateCard
+		/// - UpdateCardIdList
+		/// </associated-action-types>
+		public IList OldList => _oldList.Value;
+		/// <summary>
+		/// Gets the previous position.
+		/// </summary>
+		/// <associated-action-types>
+		/// - UpdateCard
+		/// - UpdateList
+		/// </associated-action-types>
+		public Position OldPosition => _oldPosition.Value;
+		/// <summary>
+		/// Gets the previous text value. 
+		/// </summary>
+		/// <associated-action-types>
+		/// - UpdateCard
+		/// - CommentCard
+		/// </associated-action-types>
+		public string OldText => _oldText.Value;
+		/// <summary>
+		/// Gets an associated organization.
+		/// </summary>
+		/// <associated-action-types>
+		/// - AddMemberToOrganization
+		/// - AddToOrganizationBoard
+		/// - CreateOrganization
+		/// - DeleteOrganizationInvitation
+		/// - MakeNormalMemberOfOrganization
+		/// - RemoveFromOrganizationBoard
+		/// - UnconfirmedOrganizationInvitation
+		/// - UpdateOrganization
+		/// </associated-action-types>
+		public IOrganization Organization => _organization.Value;
+		/// <summary>
+		/// Gets an associated power-up.
+		/// </summary>
+		/// <associated-action-types>
+		/// - DisablePowerUp
+		/// - EnablePowerUp
+		/// </associated-action-types>
+		public IPowerUp PowerUp => _powerUp.Value;
+		/// <summary>
+		/// Gets assocated text.
+		/// </summary>
+		/// <associated-action-types>
+		/// - CommentCard
+		/// </associated-action-types>
+		public string Text
+		{
+			get { return _text.Value; }
+			set { _text.Value = value; }
+		}
+		/// <summary>
+		/// Gets whether the object was previously archived.
+		/// </summary>
+		/// <associated-action-types>
+		/// - UpdateCardClosed
+		/// - UpdateListClosed
+		/// </associated-action-types>
+		public bool? WasArchived => _wasArchived.Value;
+		/// <summary>
+		/// Gets a custom value associate with the action if any.
+		/// </summary>
+		public string Value => _value.Value;
+
+		internal ActionData(ActionDataContext context)
+		{
+			_context = context;
+
+			_attachment = new Field<Attachment>(_context, nameof(Attachment));
+			_board = new Field<Board>(_context, nameof(Board));
+			_boardSource = new Field<Board>(_context, nameof(BoardSource));
+			_boardTarget = new Field<Board>(_context, nameof(BoardTarget));
+			_card = new Field<Card>(_context, nameof(Card));
+			_cardSource = new Field<Card>(_context, nameof(CardSource));
+			_checkItem = new Field<CheckItem>(_context, nameof(CheckItem));
+			_checkList = new Field<CheckList>(_context, nameof(CheckList));
+			_label = new Field<Label>(_context, nameof(Label));
+			_lastEdited = new Field<DateTime?>(_context, nameof(LastEdited));
+			_list = new Field<List>(_context, nameof(List));
+			_listAfter = new Field<List>(_context, nameof(ListAfter));
+			_listBefore = new Field<List>(_context, nameof(ListBefore));
+			_member = new Field<Member>(_context, nameof(Member));
+			_wasArchived = new Field<bool?>(_context, nameof(WasArchived));
+			_oldDescription = new Field<string>(_context, nameof(OldDescription));
+			_oldList = new Field<List>(_context, nameof(OldList));
+			_oldPosition = new Field<Position>(_context, nameof(OldPosition));
+			_oldText = new Field<string>(_context, nameof(OldText));
+			_organization = new Field<Organization>(_context, nameof(Organization));
+			_powerUp = new Field<PowerUpBase>(_context, nameof(PowerUp));
+			_text = new Field<string>(_context, nameof(Text));
+			_text.AddRule(OldValueNotNullOrWhiteSpaceRule.Instance);
+			_value = new Field<string>(_context, nameof(Value));
+		}
+	}
 }