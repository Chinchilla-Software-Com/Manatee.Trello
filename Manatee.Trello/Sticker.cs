--- conflicted
+++ resolved
@@ -1,344 +1,308 @@
-﻿using System;
-using System.Collections.Generic;
-using System.ComponentModel.DataAnnotations;
-using System.Linq;
-using Manatee.Trello.Contracts;
-using Manatee.Trello.Internal;
-using Manatee.Trello.Internal.Synchronization;
-using Manatee.Trello.Internal.Validation;
-using Manatee.Trello.Json;
-
-namespace Manatee.Trello
-{
-	/// <summary>
-	/// Represents a sticker on a card.
-	/// </summary>
-	public interface ISticker : ICacheable
-	{
-		/// <summary>
-<<<<<<< HEAD
-		/// Gets or sets the position of the left edge.
-		/// </summary>
-		double? Left { get; set; }
-
-		/// <summary>
-		/// Gets the name of the sticker.
-		/// </summary>
-		string Name { get; }
-
-		/// <summary>
-		/// Gets the collection of previews.
-		/// </summary>
-		IReadOnlyCollection<IImagePreview> Previews { get; }
-
-		/// <summary>
-		/// Gets or sets the rotation.
-		/// </summary>
-		/// <remarks>
-		/// Rotation is clockwise and in degrees.
-		/// </remarks>
-		int? Rotation { get; set; }
-
-		/// <summary>
-		/// Gets or sets the position of the top edge.
-		/// </summary>
-		double? Top { get; set; }
-
-		/// <summary>
-		/// Gets the URL for the sticker's image.
-		/// </summary>
-		string ImageUrl { get; }
-
-		/// <summary>
-		/// Gets or sets the z-index.
-		/// </summary>
-		int? ZIndex { get; set; }
-
-		/// <summary>
-		/// Raised when data on the attachment is updated.
-		/// </summary>
-		event Action<ISticker, IEnumerable<string>> Updated;
-
-		/// <summary>
-		/// Deletes the card.
-		/// </summary>
-		/// <remarks>
-		/// This permanently deletes the card from Trello's server, however, this object will
-		/// remain in memory and all properties will remain accessible.
-		/// </remarks>
-		void Delete();
-
-		/// <summary>
-		/// Marks the card to be refreshed the next time data is accessed.
-		/// </summary>
-		void Refresh();
-	}
-
-	/// <summary>
-	/// Represents a sticker on a card.
-	/// </summary>
-	public class Sticker : ISticker
-	{
-		/// <summary>
-		/// Defines fetchable fields for <see cref="Sticker"/>s.
-=======
-		/// Enumerates the data which can be pulled for stickers.
->>>>>>> 3368c084
-		/// </summary>
-		[Flags]
-		public enum Fields
-		{
-			/// <summary>
-<<<<<<< HEAD
-			/// Indicates that <see cref="Sticker.Left"/> should be fetched.
-=======
-			/// Indicates the Left property should be populated.
->>>>>>> 3368c084
-			/// </summary>
-			[Display(Description="left")]
-			Left = 1,
-			/// <summary>
-<<<<<<< HEAD
-			/// Indicates that <see cref="Sticker.Name"/> should be fetched.
-=======
-			/// Indicates the Name property should be populated.
->>>>>>> 3368c084
-			/// </summary>
-			[Display(Description="image")]
-			Name = 1 << 1,
-			/// <summary>
-<<<<<<< HEAD
-			/// Indicates that <see cref="Sticker.Previews"/> should be fetched.
-=======
-			/// Indicates the Previews property should be populated.
->>>>>>> 3368c084
-			/// </summary>
-			[Display(Description="imageScaled")]
-			Previews = 1 << 2,
-			/// <summary>
-<<<<<<< HEAD
-			/// Indicates that <see cref="Sticker.Rotation"/> should be fetched.
-=======
-			/// Indicates the Rotation property should be populated.
->>>>>>> 3368c084
-			/// </summary>
-			[Display(Description="rotate")]
-			Rotation = 1 << 3,
-			/// <summary>
-<<<<<<< HEAD
-			/// Indicates that <see cref="Sticker.Top"/> should be fetched.
-=======
-			/// Indicates the Top property should be populated.
->>>>>>> 3368c084
-			/// </summary>
-			[Display(Description="top")]
-			Top = 1 << 4,
-			/// <summary>
-<<<<<<< HEAD
-			/// Indicates that <see cref="Sticker.ImageUrl"/> should be fetched.
-=======
-			/// Indicates the Url property should be populated.
->>>>>>> 3368c084
-			/// </summary>
-			[Display(Description="url")]
-			Url = 1 << 5,
-			/// <summary>
-<<<<<<< HEAD
-			/// Indicates that <see cref="Sticker.ZIndex"/> should be fetched.
-=======
-			/// Indicates the ZIndex property should be populated.
->>>>>>> 3368c084
-			/// </summary>
-			[Display(Description="zIndex")]
-			ZIndex = 1 << 6
-		}
-
-		/// <summary>
-		/// Represents the stock Check sticker.
-		/// </summary>
-		public const string Check = "check";
-		/// <summary>
-		/// Represents the stock Heart sticker.
-		/// </summary>
-		public const string Heart = "heart";
-		/// <summary>
-		/// Represents the stock Warning sticker.
-		/// </summary>
-		public const string Warning = "warning";
-		/// <summary>
-		/// Represents the stock Clock sticker.
-		/// </summary>
-		public const string Clock = "clock";
-		/// <summary>
-		/// Represents the stock Smile sticker.
-		/// </summary>
-		public const string Smile = "smile";
-		/// <summary>
-		/// Represents the stock Laugh sticker.
-		/// </summary>
-		public const string Laugh = "laugh";
-		/// <summary>
-		/// Represents the stock Huh sticker.
-		/// </summary>
-		public const string Huh = "huh";
-		/// <summary>
-		/// Represents the stock Frown sticker.
-		/// </summary>
-		public const string Frown = "frown";
-		/// <summary>
-		/// Represents the stock ThumbsUp sticker.
-		/// </summary>
-		public const string ThumbsUp = "thumbsup";
-		/// <summary>
-		/// Represents the stock ThumbsDown sticker.
-		/// </summary>
-		public const string ThumbsDown = "thumbsdown";
-		/// <summary>
-		/// Represents the stock Star sticker.
-		/// </summary>
-		public const string Star = "star";
-		/// <summary>
-		/// Represents the stock RocketShip sticker.
-		/// </summary>
-		public const string RocketShip = "rocketship";
-
-		private readonly Field<double?> _left;
-		private readonly Field<string> _name;
-		private readonly Field<int?> _rotation;
-		private readonly Field<double?> _top;
-		private readonly Field<string> _url;
-		private readonly Field<int?> _zIndex;
-		private readonly StickerContext _context;
-
-		/// <summary>
-<<<<<<< HEAD
-		/// Gets and sets the fields to fetch.
-=======
-		/// Specifies which fields should be downloaded.
->>>>>>> 3368c084
-		/// </summary>
-		public static Fields DownloadedFields { get; set; } = (Fields)Enum.GetValues(typeof(Fields)).Cast<int>().Sum();
-
-		/// <summary>
-		/// Gets the checklist's ID.
-		/// </summary>
-		public string Id { get; private set; }
-		/// <summary>
-		/// Gets or sets the position of the left edge.
-		/// </summary>
-		public double? Left
-		{
-			get { return _left.Value; }
-			set { _left.Value = value; }
-		}
-		/// <summary>
-		/// Gets the name of the sticker.
-		/// </summary>
-		public string Name => _name.Value;
-		/// <summary>
-		/// Gets the collection of previews.
-		/// </summary>
-		public IReadOnlyCollection<IImagePreview> Previews { get; }
-		/// <summary>
-		/// Gets or sets the rotation.
-		/// </summary>
-		/// <remarks>
-		/// Rotation is clockwise and in degrees.
-		/// </remarks>
-		public int? Rotation
-		{
-			get { return _rotation.Value; }
-			set { _rotation.Value = value; }
-		}
-		/// <summary>
-		/// Gets or sets the position of the top edge.
-		/// </summary>
-		public double? Top
-		{
-			get { return _top.Value; }
-			set { _top.Value = value; }
-		}
-		/// <summary>
-		/// Gets the URL for the sticker's image.
-		/// </summary>
-		public string ImageUrl => _url.Value;
-		/// <summary>
-		/// Gets or sets the z-index.
-		/// </summary>
-		public int? ZIndex
-		{
-			get { return _zIndex.Value; }
-			set { _zIndex.Value = value; }
-		}
-
-		internal IJsonSticker Json
-		{
-			get { return _context.Data; }
-			set { _context.Merge(value); }
-		}
-
-		/// <summary>
-		/// Raised when data on the attachment is updated.
-		/// </summary>
-		public event Action<ISticker, IEnumerable<string>> Updated;
-
-		internal Sticker(IJsonSticker json, string ownerId, TrelloAuthorization auth)
-		{
-			Id = json.Id;
-			_context = new StickerContext(Id, ownerId, auth);
-			_context.Synchronized += Synchronized;
-
-			_left = new Field<double?>(_context, nameof(Left));
-			_left.AddRule(NullableHasValueRule<double>.Instance);
-			_name = new Field<string>(_context, nameof(Name));
-			Previews = new ReadOnlyStickerPreviewCollection(_context, auth);
-			_rotation = new Field<int?>(_context, nameof(Rotation));
-			_rotation.AddRule(NullableHasValueRule<int>.Instance);
-			_rotation.AddRule(new NumericRule<int> {Min = 0, Max = 359});
-			_top = new Field<double?>(_context, nameof(Top));
-			_top.AddRule(NullableHasValueRule<double>.Instance);
-			_url = new Field<string>(_context, nameof(ImageUrl));
-			_zIndex = new Field<int?>(_context, nameof(ZIndex));
-			_zIndex.AddRule(NullableHasValueRule<int>.Instance);
-
-			_context.Merge(json);
-			TrelloConfiguration.Cache.Add(this);
-		}
-		/// <summary>
-		/// Permanently deletes the sticker from Trello.  To remove a sticker from a card, use <see cref="CardStickerCollection.Remove"/>
-		/// </summary>
-		/// <remarks>
-		/// This instance will remain in memory and all properties will remain accessible.
-		/// </remarks>
-		public void Delete()
-		{
-			_context.Delete();
-			TrelloConfiguration.Cache.Remove(this);
-		}
-		/// <summary>
-		/// Marks the card to be refreshed the next time data is accessed.
-		/// </summary>
-		public void Refresh()
-		{
-			_context.Expire();
-		}
-		/// <summary>
-		/// Returns a string that represents the current object.
-		/// </summary>
-		/// <returns>
-		/// A string that represents the current object.
-		/// </returns>
-		/// <filterpriority>2</filterpriority>
-		public override string ToString()
-		{
-			return Name;
-		}
-
-		private void Synchronized(IEnumerable<string> properties)
-		{
-			Id = _context.Data.Id;
-			var handler = Updated;
-			handler?.Invoke(this, properties);
-		}
-	}
+﻿using System;
+using System.Collections.Generic;
+using System.ComponentModel.DataAnnotations;
+using System.Linq;
+using Manatee.Trello.Contracts;
+using Manatee.Trello.Internal;
+using Manatee.Trello.Internal.Synchronization;
+using Manatee.Trello.Internal.Validation;
+using Manatee.Trello.Json;
+
+namespace Manatee.Trello
+{
+	/// <summary>
+	/// Represents a sticker on a card.
+	/// </summary>
+	public interface ISticker : ICacheable
+	{
+		/// <summary>
+		/// Gets or sets the position of the left edge.
+		/// </summary>
+		double? Left { get; set; }
+
+		/// <summary>
+		/// Gets the name of the sticker.
+		/// </summary>
+		string Name { get; }
+
+		/// <summary>
+		/// Gets the collection of previews.
+		/// </summary>
+		IReadOnlyCollection<IImagePreview> Previews { get; }
+
+		/// <summary>
+		/// Gets or sets the rotation.
+		/// </summary>
+		/// <remarks>
+		/// Rotation is clockwise and in degrees.
+		/// </remarks>
+		int? Rotation { get; set; }
+
+		/// <summary>
+		/// Gets or sets the position of the top edge.
+		/// </summary>
+		double? Top { get; set; }
+
+		/// <summary>
+		/// Gets the URL for the sticker's image.
+		/// </summary>
+		string ImageUrl { get; }
+
+		/// <summary>
+		/// Gets or sets the z-index.
+		/// </summary>
+		int? ZIndex { get; set; }
+
+		/// <summary>
+		/// Raised when data on the attachment is updated.
+		/// </summary>
+		event Action<ISticker, IEnumerable<string>> Updated;
+
+		/// <summary>
+		/// Deletes the card.
+		/// </summary>
+		/// <remarks>
+		/// This permanently deletes the card from Trello's server, however, this object will
+		/// remain in memory and all properties will remain accessible.
+		/// </remarks>
+		void Delete();
+
+		/// <summary>
+		/// Marks the card to be refreshed the next time data is accessed.
+		/// </summary>
+		void Refresh();
+	}
+
+	/// <summary>
+	/// Represents a sticker on a card.
+	/// </summary>
+	public class Sticker : ISticker
+	{
+		/// <summary>
+		/// Enumerates the data which can be pulled for stickers.
+		/// </summary>
+		[Flags]
+		public enum Fields
+		{
+			/// <summary>
+			/// Indicates the Left property should be populated.
+			/// </summary>
+			[Display(Description="left")]
+			Left = 1,
+			/// <summary>
+			/// Indicates the Name property should be populated.
+			/// </summary>
+			[Display(Description="image")]
+			Name = 1 << 1,
+			/// <summary>
+			/// Indicates the Previews property should be populated.
+			/// </summary>
+			[Display(Description="imageScaled")]
+			Previews = 1 << 2,
+			/// <summary>
+			/// Indicates the Rotation property should be populated.
+			/// </summary>
+			[Display(Description="rotate")]
+			Rotation = 1 << 3,
+			/// <summary>
+			/// Indicates the Top property should be populated.
+			/// </summary>
+			[Display(Description="top")]
+			Top = 1 << 4,
+			/// <summary>
+			/// Indicates the Url property should be populated.
+			/// </summary>
+			[Display(Description="url")]
+			Url = 1 << 5,
+			/// <summary>
+			/// Indicates the ZIndex property should be populated.
+			/// </summary>
+			[Display(Description="zIndex")]
+			ZIndex = 1 << 6
+		}
+
+		/// <summary>
+		/// Represents the stock Check sticker.
+		/// </summary>
+		public const string Check = "check";
+		/// <summary>
+		/// Represents the stock Heart sticker.
+		/// </summary>
+		public const string Heart = "heart";
+		/// <summary>
+		/// Represents the stock Warning sticker.
+		/// </summary>
+		public const string Warning = "warning";
+		/// <summary>
+		/// Represents the stock Clock sticker.
+		/// </summary>
+		public const string Clock = "clock";
+		/// <summary>
+		/// Represents the stock Smile sticker.
+		/// </summary>
+		public const string Smile = "smile";
+		/// <summary>
+		/// Represents the stock Laugh sticker.
+		/// </summary>
+		public const string Laugh = "laugh";
+		/// <summary>
+		/// Represents the stock Huh sticker.
+		/// </summary>
+		public const string Huh = "huh";
+		/// <summary>
+		/// Represents the stock Frown sticker.
+		/// </summary>
+		public const string Frown = "frown";
+		/// <summary>
+		/// Represents the stock ThumbsUp sticker.
+		/// </summary>
+		public const string ThumbsUp = "thumbsup";
+		/// <summary>
+		/// Represents the stock ThumbsDown sticker.
+		/// </summary>
+		public const string ThumbsDown = "thumbsdown";
+		/// <summary>
+		/// Represents the stock Star sticker.
+		/// </summary>
+		public const string Star = "star";
+		/// <summary>
+		/// Represents the stock RocketShip sticker.
+		/// </summary>
+		public const string RocketShip = "rocketship";
+
+		private readonly Field<double?> _left;
+		private readonly Field<string> _name;
+		private readonly Field<int?> _rotation;
+		private readonly Field<double?> _top;
+		private readonly Field<string> _url;
+		private readonly Field<int?> _zIndex;
+		private readonly StickerContext _context;
+
+		/// <summary>
+		/// Specifies which fields should be downloaded.
+		/// </summary>
+		public static Fields DownloadedFields { get; set; } = (Fields)Enum.GetValues(typeof(Fields)).Cast<int>().Sum();
+
+		/// <summary>
+		/// Gets the checklist's ID.
+		/// </summary>
+		public string Id { get; private set; }
+		/// <summary>
+		/// Gets or sets the position of the left edge.
+		/// </summary>
+		public double? Left
+		{
+			get { return _left.Value; }
+			set { _left.Value = value; }
+		}
+		/// <summary>
+		/// Gets the name of the sticker.
+		/// </summary>
+		public string Name => _name.Value;
+		/// <summary>
+		/// Gets the collection of previews.
+		/// </summary>
+		public IReadOnlyCollection<IImagePreview> Previews { get; }
+		/// <summary>
+		/// Gets or sets the rotation.
+		/// </summary>
+		/// <remarks>
+		/// Rotation is clockwise and in degrees.
+		/// </remarks>
+		public int? Rotation
+		{
+			get { return _rotation.Value; }
+			set { _rotation.Value = value; }
+		}
+		/// <summary>
+		/// Gets or sets the position of the top edge.
+		/// </summary>
+		public double? Top
+		{
+			get { return _top.Value; }
+			set { _top.Value = value; }
+		}
+		/// <summary>
+		/// Gets the URL for the sticker's image.
+		/// </summary>
+		public string ImageUrl => _url.Value;
+		/// <summary>
+		/// Gets or sets the z-index.
+		/// </summary>
+		public int? ZIndex
+		{
+			get { return _zIndex.Value; }
+			set { _zIndex.Value = value; }
+		}
+
+		internal IJsonSticker Json
+		{
+			get { return _context.Data; }
+			set { _context.Merge(value); }
+		}
+
+		/// <summary>
+		/// Raised when data on the attachment is updated.
+		/// </summary>
+		public event Action<ISticker, IEnumerable<string>> Updated;
+
+		internal Sticker(IJsonSticker json, string ownerId, TrelloAuthorization auth)
+		{
+			Id = json.Id;
+			_context = new StickerContext(Id, ownerId, auth);
+			_context.Synchronized += Synchronized;
+
+			_left = new Field<double?>(_context, nameof(Left));
+			_left.AddRule(NullableHasValueRule<double>.Instance);
+			_name = new Field<string>(_context, nameof(Name));
+			Previews = new ReadOnlyStickerPreviewCollection(_context, auth);
+			_rotation = new Field<int?>(_context, nameof(Rotation));
+			_rotation.AddRule(NullableHasValueRule<int>.Instance);
+			_rotation.AddRule(new NumericRule<int> {Min = 0, Max = 359});
+			_top = new Field<double?>(_context, nameof(Top));
+			_top.AddRule(NullableHasValueRule<double>.Instance);
+			_url = new Field<string>(_context, nameof(ImageUrl));
+			_zIndex = new Field<int?>(_context, nameof(ZIndex));
+			_zIndex.AddRule(NullableHasValueRule<int>.Instance);
+
+			_context.Merge(json);
+			TrelloConfiguration.Cache.Add(this);
+		}
+		/// <summary>
+		/// Permanently deletes the sticker from Trello.  To remove a sticker from a card, use <see cref="CardStickerCollection.Remove"/>
+		/// </summary>
+		/// <remarks>
+		/// This instance will remain in memory and all properties will remain accessible.
+		/// </remarks>
+		public void Delete()
+		{
+			_context.Delete();
+			TrelloConfiguration.Cache.Remove(this);
+		}
+		/// <summary>
+		/// Marks the card to be refreshed the next time data is accessed.
+		/// </summary>
+		public void Refresh()
+		{
+			_context.Expire();
+		}
+		/// <summary>
+		/// Returns a string that represents the current object.
+		/// </summary>
+		/// <returns>
+		/// A string that represents the current object.
+		/// </returns>
+		/// <filterpriority>2</filterpriority>
+		public override string ToString()
+		{
+			return Name;
+		}
+
+		private void Synchronized(IEnumerable<string> properties)
+		{
+			Id = _context.Data.Id;
+			var handler = Updated;
+			handler?.Invoke(this, properties);
+		}
+	}
 }