--- conflicted
+++ resolved
@@ -1,101 +1,93 @@
-﻿<Project Sdk="Microsoft.NET.Sdk">
-
-  <PropertyGroup>
-    <TargetFrameworks>net45;netstandard1.3;netstandard2.0</TargetFrameworks>
-    <GeneratePackageOnBuild>True</GeneratePackageOnBuild>
-    <Description>A fully object-oriented .Net wrapper for the TrelloAPI.</Description>
-<<<<<<< HEAD
-    <Version>3.1.0</Version>
-=======
-    <Version>3.0.8</Version>
->>>>>>> 665b735b
-    <Copyright>Copyright © 2018 Little Crab Solutions</Copyright>
-    <PackageLicenseUrl>https://github.com/gregsdennis/Manatee.Trello/blob/master/LICENSE.txt</PackageLicenseUrl>
-    <PackageIconUrl>https://github.com/gregsdennis/Manatee.Trello/blob/master/Resources/Manatee-Trello-Icon.png</PackageIconUrl>
-    <PackageProjectUrl>https://github.com/gregsdennis/Manatee.Trello</PackageProjectUrl>
-    <PackageTags>api wrapper trello manatee</PackageTags>
-    <PackageReleaseNotes>v3.0.8
-Fixes issues with setting custom field values.
-Adds enabling and disabling of power-ups on boards.
-Other minor fixes.
-
-v3.0.7
-BUG FIX: Custom fields not saving for some types.
-Other internal fixes and enhancements.
-
-v3.1.0
-Updated member avatar access per Trello's changes.
-Obsoleted Label.Uses.
-
-v3.0.6
-BUG FIX: Boards and cards hang when using short ID.
-
-v3.0.5
-BUG FIX: some models still not deserializing quite right.
-
-v3.0.4
-BUG FIX: Board background deserialization causes ArgumentNullException in cache.
-
-v3.0.3
-Fixed caching issue related to boards &amp; cards with drop-down custom fields.
-
-v3.0.2
-Removed some functionality not supported by Trello.
-More bug fixes
-
-v3.0.1
-Bug fixes
-
-v3.0.0
-Supports async/await model.
-Includes native builds for .Net Framework 4.5, .Net Standard 1.3, and .Net Standard 2.0.
-Significant performance enhancements.
-Improved request batching, yielding fewer API calls.
-Integrated custom fields.
-Custom fields now writable.
-Less configuration: integrated JSON and REST libraries.
-Support for unit testing: extracted interfaces for all types.
-Optionally retain entities in the cache on delete.</PackageReleaseNotes>
-    <SignAssembly>True</SignAssembly>
-    <AssemblyOriginatorKeyFile>Manatee.Trello.snk</AssemblyOriginatorKeyFile>
-    <AssemblyVersion>3.0.0.0</AssemblyVersion>
-<<<<<<< HEAD
-    <FileVersion>3.1.0.0</FileVersion>
-=======
-    <FileVersion>3.0.8.0</FileVersion>
->>>>>>> 665b735b
-    <Authors>gregsdennis</Authors>
-    <Company>Little Crab Solutions</Company>
-  </PropertyGroup>
-
-  <PropertyGroup Condition="'$(TargetFramework)'=='net45'">
-    <TargetFrameworkIdentifier>.NETFramework</TargetFrameworkIdentifier>
-    <TargetFrameworkVersion>v4.5</TargetFrameworkVersion>
-    <DefineConstants>NET45</DefineConstants>
-  </PropertyGroup>
-  <PropertyGroup Condition="'$(TargetFramework)'!='net45'">
-    <TargetFrameworkIdentifier>.NETStandard</TargetFrameworkIdentifier>
-  </PropertyGroup>
-
-  <PropertyGroup>
-    <DocumentationFile>bin\$(Configuration)\$(TargetFramework)\Manatee.Trello.xml</DocumentationFile>
-  </PropertyGroup>
-
-  <ItemGroup Condition=" '$(TargetFramework)' == 'netstandard1.3' ">
-    <PackageReference Include="System.ComponentModel.Annotations" Version="4.4.1" />
-    <PackageReference Include="System.Threading.Thread" Version="4.3.0" />
-    <PackageReference Include="System.Net.Http" Version="4.3.0" />
-    <PackageReference Include="System.ValueTuple" Version="4.4.0" />
-  </ItemGroup>
-
-  <ItemGroup Condition=" '$(TargetFramework)' == 'netstandard2.0' ">
-    <PackageReference Include="System.ComponentModel.Annotations" Version="4.4.1" />
-    <PackageReference Include="System.Threading.Thread" Version="4.3.0" />
-    <PackageReference Include="System.Net.Http" Version="4.3.0" />
-  </ItemGroup>
-
-  <ItemGroup>
-    <PackageReference Include="Manatee.Json" Version="9.8.0" />
-  </ItemGroup>
-
+﻿<Project Sdk="Microsoft.NET.Sdk">
+
+  <PropertyGroup>
+    <TargetFrameworks>net45;netstandard1.3;netstandard2.0</TargetFrameworks>
+    <GeneratePackageOnBuild>True</GeneratePackageOnBuild>
+    <Description>A fully object-oriented .Net wrapper for the TrelloAPI.</Description>
+    <Version>3.1.0</Version>
+    <Copyright>Copyright © 2018 Little Crab Solutions</Copyright>
+    <PackageLicenseUrl>https://github.com/gregsdennis/Manatee.Trello/blob/master/LICENSE.txt</PackageLicenseUrl>
+    <PackageIconUrl>https://github.com/gregsdennis/Manatee.Trello/blob/master/Resources/Manatee-Trello-Icon.png</PackageIconUrl>
+    <PackageProjectUrl>https://github.com/gregsdennis/Manatee.Trello</PackageProjectUrl>
+    <PackageTags>api wrapper trello manatee</PackageTags>
+    <PackageReleaseNotes>v3.1.0
+Updated member avatar access per Trello's changes.
+Obsoleted Label.Uses.
+
+v3.0.8
+Fixes issues with setting custom field values.
+Adds enabling and disabling of power-ups on boards.
+Other minor fixes.
+
+v3.0.7
+BUG FIX: Custom fields not saving for some types.
+Other internal fixes and enhancements.
+
+v3.0.6
+BUG FIX: Boards and cards hang when using short ID.
+
+v3.0.5
+BUG FIX: some models still not deserializing quite right.
+
+v3.0.4
+BUG FIX: Board background deserialization causes ArgumentNullException in cache.
+
+v3.0.3
+Fixed caching issue related to boards &amp; cards with drop-down custom fields.
+
+v3.0.2
+Removed some functionality not supported by Trello.
+More bug fixes
+
+v3.0.1
+Bug fixes
+
+v3.0.0
+Supports async/await model.
+Includes native builds for .Net Framework 4.5, .Net Standard 1.3, and .Net Standard 2.0.
+Significant performance enhancements.
+Improved request batching, yielding fewer API calls.
+Integrated custom fields.
+Custom fields now writable.
+Less configuration: integrated JSON and REST libraries.
+Support for unit testing: extracted interfaces for all types.
+Optionally retain entities in the cache on delete.</PackageReleaseNotes>
+    <SignAssembly>True</SignAssembly>
+    <AssemblyOriginatorKeyFile>Manatee.Trello.snk</AssemblyOriginatorKeyFile>
+    <AssemblyVersion>3.0.0.0</AssemblyVersion>
+    <FileVersion>3.1.0.0</FileVersion>
+    <Authors>gregsdennis</Authors>
+    <Company>Little Crab Solutions</Company>
+  </PropertyGroup>
+
+  <PropertyGroup Condition="'$(TargetFramework)'=='net45'">
+    <TargetFrameworkIdentifier>.NETFramework</TargetFrameworkIdentifier>
+    <TargetFrameworkVersion>v4.5</TargetFrameworkVersion>
+    <DefineConstants>NET45</DefineConstants>
+  </PropertyGroup>
+  <PropertyGroup Condition="'$(TargetFramework)'!='net45'">
+    <TargetFrameworkIdentifier>.NETStandard</TargetFrameworkIdentifier>
+  </PropertyGroup>
+
+  <PropertyGroup>
+    <DocumentationFile>bin\$(Configuration)\$(TargetFramework)\Manatee.Trello.xml</DocumentationFile>
+  </PropertyGroup>
+
+  <ItemGroup Condition=" '$(TargetFramework)' == 'netstandard1.3' ">
+    <PackageReference Include="System.ComponentModel.Annotations" Version="4.4.1" />
+    <PackageReference Include="System.Threading.Thread" Version="4.3.0" />
+    <PackageReference Include="System.Net.Http" Version="4.3.0" />
+    <PackageReference Include="System.ValueTuple" Version="4.4.0" />
+  </ItemGroup>
+
+  <ItemGroup Condition=" '$(TargetFramework)' == 'netstandard2.0' ">
+    <PackageReference Include="System.ComponentModel.Annotations" Version="4.4.1" />
+    <PackageReference Include="System.Threading.Thread" Version="4.3.0" />
+    <PackageReference Include="System.Net.Http" Version="4.3.0" />
+  </ItemGroup>
+
+  <ItemGroup>
+    <PackageReference Include="Manatee.Json" Version="9.8.0" />
+  </ItemGroup>
+
 </Project>