﻿<Project Sdk="Microsoft.NET.Sdk">

  <PropertyGroup>
    <TargetFrameworks>net45;netstandard1.3;netstandard2.0</TargetFrameworks>
    <GeneratePackageOnBuild>True</GeneratePackageOnBuild>
    <Description>A fully object-oriented .Net wrapper for the TrelloAPI.</Description>
<<<<<<< HEAD
    <Version>3.1.0</Version>
=======
    <Version>3.0.12</Version>
>>>>>>> a3af21c6
    <Copyright>Copyright © 2018 Little Crab Solutions</Copyright>
    <PackageLicenseUrl>https://github.com/gregsdennis/Manatee.Trello/blob/master/LICENSE.txt</PackageLicenseUrl>
    <PackageIconUrl>https://github.com/gregsdennis/Manatee.Trello/blob/master/Resources/Manatee-Trello-Icon.png</PackageIconUrl>
    <PackageProjectUrl>https://github.com/gregsdennis/Manatee.Trello</PackageProjectUrl>
    <PackageTags>api wrapper trello manatee</PackageTags>
<<<<<<< HEAD
    <PackageReleaseNotes>v3.1.0
Updated member avatar access per Trello's changes.
Obsoleted Label.Uses.

v3.0.10
BUG FIX: Attachment image previews not deserializing correctly.
=======
    <PackageReleaseNotes>See the full release note at https://gregsdennis.github.io/Manatee.Trello/releasenotes/
>>>>>>> a3af21c6

v3.0.12
BUG FIX: Update events not providing correct property lists.</PackageReleaseNotes>
    <SignAssembly>True</SignAssembly>
    <AssemblyOriginatorKeyFile>Manatee.Trello.snk</AssemblyOriginatorKeyFile>
    <AssemblyVersion>3.0.0.0</AssemblyVersion>
<<<<<<< HEAD
    <FileVersion>3.1.0.0</FileVersion>
=======
    <FileVersion>3.0.12.0</FileVersion>
>>>>>>> a3af21c6
    <Authors>gregsdennis</Authors>
    <Company>Little Crab Solutions</Company>
  </PropertyGroup>

  <PropertyGroup Condition="'$(TargetFramework)'=='net45'">
    <TargetFrameworkIdentifier>.NETFramework</TargetFrameworkIdentifier>
    <TargetFrameworkVersion>v4.5</TargetFrameworkVersion>
    <DefineConstants>NET45</DefineConstants>
  </PropertyGroup>
  <PropertyGroup Condition="'$(TargetFramework)'!='net45'">
    <TargetFrameworkIdentifier>.NETStandard</TargetFrameworkIdentifier>
  </PropertyGroup>

  <PropertyGroup>
    <DocumentationFile>bin\$(Configuration)\$(TargetFramework)\Manatee.Trello.xml</DocumentationFile>
  </PropertyGroup>

  <ItemGroup Condition=" '$(TargetFramework)' == 'netstandard1.3' ">
    <PackageReference Include="System.ComponentModel.Annotations" Version="4.4.1" />
    <PackageReference Include="System.Threading.Thread" Version="4.3.0" />
    <PackageReference Include="System.Net.Http" Version="4.3.0" />
    <PackageReference Include="System.ValueTuple" Version="4.4.0" />
  </ItemGroup>

  <ItemGroup Condition=" '$(TargetFramework)' == 'netstandard2.0' ">
    <PackageReference Include="System.ComponentModel.Annotations" Version="4.4.1" />
    <PackageReference Include="System.Threading.Thread" Version="4.3.0" />
    <PackageReference Include="System.Net.Http" Version="4.3.0" />
  </ItemGroup>

  <ItemGroup>
    <PackageReference Include="Manatee.Json" Version="9.8.0" />
  </ItemGroup>

</Project><|MERGE_RESOLUTION|>--- conflicted
+++ resolved
@@ -1,72 +1,54 @@
-﻿<Project Sdk="Microsoft.NET.Sdk">
-
-  <PropertyGroup>
-    <TargetFrameworks>net45;netstandard1.3;netstandard2.0</TargetFrameworks>
-    <GeneratePackageOnBuild>True</GeneratePackageOnBuild>
-    <Description>A fully object-oriented .Net wrapper for the TrelloAPI.</Description>
-<<<<<<< HEAD
-    <Version>3.1.0</Version>
-=======
-    <Version>3.0.12</Version>
->>>>>>> a3af21c6
-    <Copyright>Copyright © 2018 Little Crab Solutions</Copyright>
-    <PackageLicenseUrl>https://github.com/gregsdennis/Manatee.Trello/blob/master/LICENSE.txt</PackageLicenseUrl>
-    <PackageIconUrl>https://github.com/gregsdennis/Manatee.Trello/blob/master/Resources/Manatee-Trello-Icon.png</PackageIconUrl>
-    <PackageProjectUrl>https://github.com/gregsdennis/Manatee.Trello</PackageProjectUrl>
-    <PackageTags>api wrapper trello manatee</PackageTags>
-<<<<<<< HEAD
-    <PackageReleaseNotes>v3.1.0
-Updated member avatar access per Trello's changes.
-Obsoleted Label.Uses.
-
-v3.0.10
-BUG FIX: Attachment image previews not deserializing correctly.
-=======
-    <PackageReleaseNotes>See the full release note at https://gregsdennis.github.io/Manatee.Trello/releasenotes/
->>>>>>> a3af21c6
-
-v3.0.12
-BUG FIX: Update events not providing correct property lists.</PackageReleaseNotes>
-    <SignAssembly>True</SignAssembly>
-    <AssemblyOriginatorKeyFile>Manatee.Trello.snk</AssemblyOriginatorKeyFile>
-    <AssemblyVersion>3.0.0.0</AssemblyVersion>
-<<<<<<< HEAD
-    <FileVersion>3.1.0.0</FileVersion>
-=======
-    <FileVersion>3.0.12.0</FileVersion>
->>>>>>> a3af21c6
-    <Authors>gregsdennis</Authors>
-    <Company>Little Crab Solutions</Company>
-  </PropertyGroup>
-
-  <PropertyGroup Condition="'$(TargetFramework)'=='net45'">
-    <TargetFrameworkIdentifier>.NETFramework</TargetFrameworkIdentifier>
-    <TargetFrameworkVersion>v4.5</TargetFrameworkVersion>
-    <DefineConstants>NET45</DefineConstants>
-  </PropertyGroup>
-  <PropertyGroup Condition="'$(TargetFramework)'!='net45'">
-    <TargetFrameworkIdentifier>.NETStandard</TargetFrameworkIdentifier>
-  </PropertyGroup>
-
-  <PropertyGroup>
-    <DocumentationFile>bin\$(Configuration)\$(TargetFramework)\Manatee.Trello.xml</DocumentationFile>
-  </PropertyGroup>
-
-  <ItemGroup Condition=" '$(TargetFramework)' == 'netstandard1.3' ">
-    <PackageReference Include="System.ComponentModel.Annotations" Version="4.4.1" />
-    <PackageReference Include="System.Threading.Thread" Version="4.3.0" />
-    <PackageReference Include="System.Net.Http" Version="4.3.0" />
-    <PackageReference Include="System.ValueTuple" Version="4.4.0" />
-  </ItemGroup>
-
-  <ItemGroup Condition=" '$(TargetFramework)' == 'netstandard2.0' ">
-    <PackageReference Include="System.ComponentModel.Annotations" Version="4.4.1" />
-    <PackageReference Include="System.Threading.Thread" Version="4.3.0" />
-    <PackageReference Include="System.Net.Http" Version="4.3.0" />
-  </ItemGroup>
-
-  <ItemGroup>
-    <PackageReference Include="Manatee.Json" Version="9.8.0" />
-  </ItemGroup>
-
+﻿<Project Sdk="Microsoft.NET.Sdk">
+
+  <PropertyGroup>
+    <TargetFrameworks>net45;netstandard1.3;netstandard2.0</TargetFrameworks>
+    <GeneratePackageOnBuild>True</GeneratePackageOnBuild>
+    <Description>A fully object-oriented .Net wrapper for the TrelloAPI.</Description>
+    <Version>3.1.0</Version>
+    <Copyright>Copyright © 2018 Little Crab Solutions</Copyright>
+    <PackageLicenseUrl>https://github.com/gregsdennis/Manatee.Trello/blob/master/LICENSE.txt</PackageLicenseUrl>
+    <PackageIconUrl>https://github.com/gregsdennis/Manatee.Trello/blob/master/Resources/Manatee-Trello-Icon.png</PackageIconUrl>
+    <PackageProjectUrl>https://github.com/gregsdennis/Manatee.Trello</PackageProjectUrl>
+    <PackageTags>api wrapper trello manatee</PackageTags>
+    <PackageReleaseNotes>v3.1.0
+Updated member avatar access per Trello's changes.
+Obsoleted Label.Uses.</PackageReleaseNotes>
+    <SignAssembly>True</SignAssembly>
+    <AssemblyOriginatorKeyFile>Manatee.Trello.snk</AssemblyOriginatorKeyFile>
+    <AssemblyVersion>3.0.0.0</AssemblyVersion>
+    <FileVersion>3.1.0.0</FileVersion>
+    <Authors>gregsdennis</Authors>
+    <Company>Little Crab Solutions</Company>
+  </PropertyGroup>
+
+  <PropertyGroup Condition="'$(TargetFramework)'=='net45'">
+    <TargetFrameworkIdentifier>.NETFramework</TargetFrameworkIdentifier>
+    <TargetFrameworkVersion>v4.5</TargetFrameworkVersion>
+    <DefineConstants>NET45</DefineConstants>
+  </PropertyGroup>
+  <PropertyGroup Condition="'$(TargetFramework)'!='net45'">
+    <TargetFrameworkIdentifier>.NETStandard</TargetFrameworkIdentifier>
+  </PropertyGroup>
+
+  <PropertyGroup>
+    <DocumentationFile>bin\$(Configuration)\$(TargetFramework)\Manatee.Trello.xml</DocumentationFile>
+  </PropertyGroup>
+
+  <ItemGroup Condition=" '$(TargetFramework)' == 'netstandard1.3' ">
+    <PackageReference Include="System.ComponentModel.Annotations" Version="4.4.1" />
+    <PackageReference Include="System.Threading.Thread" Version="4.3.0" />
+    <PackageReference Include="System.Net.Http" Version="4.3.0" />
+    <PackageReference Include="System.ValueTuple" Version="4.4.0" />
+  </ItemGroup>
+
+  <ItemGroup Condition=" '$(TargetFramework)' == 'netstandard2.0' ">
+    <PackageReference Include="System.ComponentModel.Annotations" Version="4.4.1" />
+    <PackageReference Include="System.Threading.Thread" Version="4.3.0" />
+    <PackageReference Include="System.Net.Http" Version="4.3.0" />
+  </ItemGroup>
+
+  <ItemGroup>
+    <PackageReference Include="Manatee.Json" Version="9.8.0" />
+  </ItemGroup>
+
 </Project>