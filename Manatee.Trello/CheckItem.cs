--- conflicted
+++ resolved
@@ -1,241 +1,221 @@
-using System;
-using System.Collections.Generic;
-using System.ComponentModel.DataAnnotations;
-using System.Linq;
-using Manatee.Trello.Contracts;
-using Manatee.Trello.Internal;
-using Manatee.Trello.Internal.Synchronization;
-using Manatee.Trello.Internal.Validation;
-using Manatee.Trello.Json;
-
-namespace Manatee.Trello
-{
-	/// <summary>
-	/// Represents a checklist item.
-	/// </summary>
-	public interface ICheckItem : ICacheable
-	{
-		/// <summary>
-<<<<<<< HEAD
-		/// Gets or sets the checklist to which the item belongs.
-		/// </summary>
-		ICheckList CheckList { get; set; }
-
-		/// <summary>
-		/// Gets the creation date of the checklist item.
-		/// </summary>
-		DateTime CreationDate { get; }
-
-		/// <summary>
-		/// Gets or sets the checklist item's name.
-		/// </summary>
-		string Name { get; set; }
-
-		/// <summary>
-		/// Gets or sets the checklist item's position.
-		/// </summary>
-		Position Position { get; set; }
-
-		/// <summary>
-		/// Gets or sets the checklist item's state.
-		/// </summary>
-		CheckItemState? State { get; set; }
-
-		/// <summary>
-		/// Raised when data on the checklist item is updated.
-		/// </summary>
-		event Action<ICheckItem, IEnumerable<string>> Updated;
-
-		/// <summary>
-		/// Deletes the checklist item.
-		/// </summary>
-		/// <remarks>
-		/// This permanently deletes the checklist item from Trello's server, however, this
-		/// object will remain in memory and all properties will remain accessible.
-		/// </remarks>
-		void Delete();
-
-		/// <summary>
-		/// Marks the checklist item to be refreshed the next time data is accessed.
-		/// </summary>
-		void Refresh();
-	}
-
-	/// <summary>
-	/// Represents a checklist item.
-	/// </summary>
-	public class CheckItem : ICheckItem
-	{
-		/// <summary>
-		/// Defines fetchable fields for <see cref="CheckItem"/>s.
-=======
-		/// Enumerates the data which can be pulled for check items.
->>>>>>> 3368c084
-		/// </summary>
-		[Flags]
-		public enum Fields
-		{
-			/// <summary>
-<<<<<<< HEAD
-			/// Indicates that <see cref="CheckItem.State"/> should be fetched.
-=======
-			/// Indicates the State property should be populated.
->>>>>>> 3368c084
-			/// </summary>
-			[Display(Description="state")]
-			State = 1,
-			/// <summary>
-<<<<<<< HEAD
-			/// Indicates that <see cref="CheckItem.Name"/> should be fetched.
-=======
-			/// Indicates the Name property should be populated.
->>>>>>> 3368c084
-			/// </summary>
-			[Display(Description="name")]
-			Name = 1 << 1,
-			/// <summary>
-<<<<<<< HEAD
-			/// Indicates that <see cref="CheckItem.Position"/> should be fetched.
-=======
-			/// Indicates the Position property should be populated.
->>>>>>> 3368c084
-			/// </summary>
-			[Display(Description="pos")]
-			Position = 1 << 2
-		}
-
-		private readonly Field<CheckList> _checkList;
-		private readonly Field<string> _name;
-		private readonly Field<Position> _position;
-		private readonly Field<CheckItemState?> _state;
-		private readonly CheckItemContext _context;
-		private DateTime? _creation;
-
-		/// <summary>
-<<<<<<< HEAD
-		/// Gets and sets the fields to fetch.
-=======
-		/// Specifies which fields should be downloaded.
->>>>>>> 3368c084
-		/// </summary>
-		public static Fields DownloadedFields { get; set; } = (Fields)Enum.GetValues(typeof(Fields)).Cast<int>().Sum();
-
-		/// <summary>
-		/// Gets or sets the checklist to which the item belongs.
-		/// </summary>
-		public ICheckList CheckList
-		{
-			get { return _checkList.Value; }
-			set { _checkList.Value = (CheckList) value; }
-		}
-		/// <summary>
-		/// Gets the creation date of the checklist item.
-		/// </summary>
-		public DateTime CreationDate
-		{
-			get
-			{
-				if (_creation == null)
-					_creation = Id.ExtractCreationDate();
-				return _creation.Value;
-			}
-		}
-		/// <summary>
-		/// Gets or sets the checklist item's ID.
-		/// </summary>
-		public string Id { get; private set; }
-		/// <summary>
-		/// Gets or sets the checklist item's name.
-		/// </summary>
-		public string Name
-		{
-			get { return _name.Value; }
-			set { _name.Value = value; }
-		}
-		/// <summary>
-		/// Gets or sets the checklist item's position.
-		/// </summary>
-		public Position Position
-		{
-			get { return _position.Value; }
-			set { _position.Value = (Position) value; }
-		}
-		/// <summary>
-		/// Gets or sets the checklist item's state.
-		/// </summary>
-		public CheckItemState? State
-		{
-			get { return _state.Value; }
-			set { _state.Value = value; }
-		}
-
-		internal IJsonCheckItem Json
-		{
-			get { return _context.Data; }
-			set { _context.Merge(value); }
-		}
-
-		/// <summary>
-		/// Raised when data on the checklist item is updated.
-		/// </summary>
-		public event Action<ICheckItem, IEnumerable<string>> Updated;
-
-		internal CheckItem(IJsonCheckItem json, string checkListId, TrelloAuthorization auth = null)
-		{
-			Id = json.Id;
-			_context = new CheckItemContext(Id, checkListId, auth);
-			_context.Synchronized += Synchronized;
-
-			_checkList = new Field<CheckList>(_context, nameof(CheckList));
-			_checkList.AddRule(NotNullRule<CheckList>.Instance);
-			_name = new Field<string>(_context, nameof(Name));
-			_name.AddRule(NotNullOrWhiteSpaceRule.Instance);
-			_position = new Field<Position>(_context, nameof(Position));
-			_position.AddRule(NotNullRule<Position>.Instance);
-			_position.AddRule(PositionRule.Instance);
-			_state = new Field<CheckItemState?>(_context, nameof(State));
-			_state.AddRule(NullableHasValueRule<CheckItemState>.Instance);
-			_state.AddRule(EnumerationRule<CheckItemState?>.Instance);
-
-			TrelloConfiguration.Cache.Add(this);
-
-			_context.Merge(json);
-		}
-
-		/// <summary>
-		/// Deletes the checklist item.
-		/// </summary>
-		/// <remarks>
-		/// This permanently deletes the checklist item from Trello's server, however, this object will remain in memory and all properties will remain accessible.
-		/// </remarks>
-		public void Delete()
-		{
-			_context.Delete();
-			TrelloConfiguration.Cache.Remove(this);
-		}
-		/// <summary>
-		/// Marks the checklist item to be refreshed the next time data is accessed.
-		/// </summary>
-		public void Refresh()
-		{
-			_context.Expire();
-		}
-		/// <summary>
-		/// Returns the <see cref="Name"/>.
-		/// </summary>
-		/// <returns>
-		/// A string that represents the current object.
-		/// </returns>
-		public override string ToString()
-		{
-			return Name;
-		}
-
-		private void Synchronized(IEnumerable<string> properties)
-		{
-			Id = _context.Data.Id;
-			var handler = Updated;
-			handler?.Invoke(this, properties);
-		}
-	}
+using System;
+using System.Collections.Generic;
+using System.ComponentModel.DataAnnotations;
+using System.Linq;
+using Manatee.Trello.Contracts;
+using Manatee.Trello.Internal;
+using Manatee.Trello.Internal.Synchronization;
+using Manatee.Trello.Internal.Validation;
+using Manatee.Trello.Json;
+
+namespace Manatee.Trello
+{
+	/// <summary>
+	/// Represents a checklist item.
+	/// </summary>
+	public interface ICheckItem : ICacheable
+	{
+		/// <summary>
+		/// Gets or sets the checklist to which the item belongs.
+		/// </summary>
+		ICheckList CheckList { get; set; }
+
+		/// <summary>
+		/// Gets the creation date of the checklist item.
+		/// </summary>
+		DateTime CreationDate { get; }
+
+		/// <summary>
+		/// Gets or sets the checklist item's name.
+		/// </summary>
+		string Name { get; set; }
+
+		/// <summary>
+		/// Gets or sets the checklist item's position.
+		/// </summary>
+		Position Position { get; set; }
+
+		/// <summary>
+		/// Gets or sets the checklist item's state.
+		/// </summary>
+		CheckItemState? State { get; set; }
+
+		/// <summary>
+		/// Raised when data on the checklist item is updated.
+		/// </summary>
+		event Action<ICheckItem, IEnumerable<string>> Updated;
+
+		/// <summary>
+		/// Deletes the checklist item.
+		/// </summary>
+		/// <remarks>
+		/// This permanently deletes the checklist item from Trello's server, however, this
+		/// object will remain in memory and all properties will remain accessible.
+		/// </remarks>
+		void Delete();
+
+		/// <summary>
+		/// Marks the checklist item to be refreshed the next time data is accessed.
+		/// </summary>
+		void Refresh();
+	}
+
+	/// <summary>
+	/// Represents a checklist item.
+	/// </summary>
+	public class CheckItem : ICheckItem
+	{
+		/// <summary>
+		/// Enumerates the data which can be pulled for check items.
+		/// </summary>
+		[Flags]
+		public enum Fields
+		{
+			/// <summary>
+			/// Indicates the State property should be populated.
+			/// </summary>
+			[Display(Description="state")]
+			State = 1,
+			/// <summary>
+			/// Indicates the Name property should be populated.
+			/// </summary>
+			[Display(Description="name")]
+			Name = 1 << 1,
+			/// <summary>
+			/// Indicates the Position property should be populated.
+			/// </summary>
+			[Display(Description="pos")]
+			Position = 1 << 2
+		}
+
+		private readonly Field<CheckList> _checkList;
+		private readonly Field<string> _name;
+		private readonly Field<Position> _position;
+		private readonly Field<CheckItemState?> _state;
+		private readonly CheckItemContext _context;
+		private DateTime? _creation;
+
+		/// <summary>
+		/// Specifies which fields should be downloaded.
+		/// </summary>
+		public static Fields DownloadedFields { get; set; } = (Fields)Enum.GetValues(typeof(Fields)).Cast<int>().Sum();
+
+		/// <summary>
+		/// Gets or sets the checklist to which the item belongs.
+		/// </summary>
+		public ICheckList CheckList
+		{
+			get { return _checkList.Value; }
+			set { _checkList.Value = (CheckList) value; }
+		}
+		/// <summary>
+		/// Gets the creation date of the checklist item.
+		/// </summary>
+		public DateTime CreationDate
+		{
+			get
+			{
+				if (_creation == null)
+					_creation = Id.ExtractCreationDate();
+				return _creation.Value;
+			}
+		}
+		/// <summary>
+		/// Gets or sets the checklist item's ID.
+		/// </summary>
+		public string Id { get; private set; }
+		/// <summary>
+		/// Gets or sets the checklist item's name.
+		/// </summary>
+		public string Name
+		{
+			get { return _name.Value; }
+			set { _name.Value = value; }
+		}
+		/// <summary>
+		/// Gets or sets the checklist item's position.
+		/// </summary>
+		public Position Position
+		{
+			get { return _position.Value; }
+			set { _position.Value = (Position) value; }
+		}
+		/// <summary>
+		/// Gets or sets the checklist item's state.
+		/// </summary>
+		public CheckItemState? State
+		{
+			get { return _state.Value; }
+			set { _state.Value = value; }
+		}
+
+		internal IJsonCheckItem Json
+		{
+			get { return _context.Data; }
+			set { _context.Merge(value); }
+		}
+
+		/// <summary>
+		/// Raised when data on the checklist item is updated.
+		/// </summary>
+		public event Action<ICheckItem, IEnumerable<string>> Updated;
+
+		internal CheckItem(IJsonCheckItem json, string checkListId, TrelloAuthorization auth = null)
+		{
+			Id = json.Id;
+			_context = new CheckItemContext(Id, checkListId, auth);
+			_context.Synchronized += Synchronized;
+
+			_checkList = new Field<CheckList>(_context, nameof(CheckList));
+			_checkList.AddRule(NotNullRule<CheckList>.Instance);
+			_name = new Field<string>(_context, nameof(Name));
+			_name.AddRule(NotNullOrWhiteSpaceRule.Instance);
+			_position = new Field<Position>(_context, nameof(Position));
+			_position.AddRule(NotNullRule<Position>.Instance);
+			_position.AddRule(PositionRule.Instance);
+			_state = new Field<CheckItemState?>(_context, nameof(State));
+			_state.AddRule(NullableHasValueRule<CheckItemState>.Instance);
+			_state.AddRule(EnumerationRule<CheckItemState?>.Instance);
+
+			TrelloConfiguration.Cache.Add(this);
+
+			_context.Merge(json);
+		}
+
+		/// <summary>
+		/// Deletes the checklist item.
+		/// </summary>
+		/// <remarks>
+		/// This permanently deletes the checklist item from Trello's server, however, this object will remain in memory and all properties will remain accessible.
+		/// </remarks>
+		public void Delete()
+		{
+			_context.Delete();
+			TrelloConfiguration.Cache.Remove(this);
+		}
+		/// <summary>
+		/// Marks the checklist item to be refreshed the next time data is accessed.
+		/// </summary>
+		public void Refresh()
+		{
+			_context.Expire();
+		}
+		/// <summary>
+		/// Returns the <see cref="Name"/>.
+		/// </summary>
+		/// <returns>
+		/// A string that represents the current object.
+		/// </returns>
+		public override string ToString()
+		{
+			return Name;
+		}
+
+		private void Synchronized(IEnumerable<string> properties)
+		{
+			Id = _context.Data.Id;
+			var handler = Updated;
+			handler?.Invoke(this, properties);
+		}
+	}
 }