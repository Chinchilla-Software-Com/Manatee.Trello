--- conflicted
+++ resolved
@@ -1,270 +1,242 @@
-﻿using System;
-using System.Collections.Generic;
-using System.ComponentModel.DataAnnotations;
-using System.Linq;
-using Manatee.Trello.Contracts;
-using Manatee.Trello.Internal;
-using Manatee.Trello.Internal.Synchronization;
-using Manatee.Trello.Json;
-
-namespace Manatee.Trello
-{
-	/// <summary>
-	/// Represents a user token.
-	/// </summary>
-	public interface IToken : ICacheable
-	{
-		/// <summary>
-<<<<<<< HEAD
-		/// Gets the name of the application associated with the token.
-		/// </summary>
-		string AppName { get; }
-
-		/// <summary>
-		/// Gets the permissions on boards granted by the token.
-		/// </summary>
-		ITokenPermission BoardPermissions { get; }
-
-		/// <summary>
-		/// Gets the creation date of the token.
-		/// </summary>
-		DateTime CreationDate { get; }
-
-		/// <summary>
-		/// Gets the date and time the token was created.
-		/// </summary>
-		DateTime? DateCreated { get; }
-
-		/// <summary>
-		/// Gets the date and time the token expires, if any.
-		/// </summary>
-		DateTime? DateExpires { get; }
-
-		/// <summary>
-		/// Gets the member for which the token was issued.
-		/// </summary>
-		IMember Member { get; }
-
-		/// <summary>
-		/// Gets the permissions on members granted by the token.
-		/// </summary>
-		ITokenPermission MemberPermissions { get; }
-
-		/// <summary>
-		/// Gets the permissions on organizations granted by the token.
-		/// </summary>
-		ITokenPermission OrganizationPermissions { get; }
-
-		/// <summary>
-		/// Deletes the token.
-		/// </summary>
-		/// <remarks>
-		/// This permanently deletes the token from Trello's server, however, this object will
-		/// remain in memory and all properties will remain accessible.
-		/// </remarks>
-		void Delete();
-
-		/// <summary>
-		/// Marks the token to be refreshed the next time data is accessed.
-		/// </summary>
-		void Refresh();
-	}
-
-	/// <summary>
-	/// Represents a user token.
-	/// </summary>
-	public class Token : IToken
-	{
-		/// <summary>
-		/// Defines fetchable fields for <see cref="Token"/>s.
-=======
-		/// Enumerates the data which can be pulled for tokens.
->>>>>>> 3368c084
-		/// </summary>
-		[Flags]
-		public enum Fields
-		{
-			/// <summary>
-<<<<<<< HEAD
-			/// Indicates that <see cref="Token.Id"/> should be fetched.
-=======
-			/// Indicates the Id property should be populated.
->>>>>>> 3368c084
-			/// </summary>
-			[Display(Description="identifier")]
-			Id,
-			/// <summary>
-<<<<<<< HEAD
-			/// Indicates that <see cref="Token.Member"/> should be fetched.
-=======
-			/// Indicates the Member property should be populated.
->>>>>>> 3368c084
-			/// </summary>
-			[Display(Description="idMember")]
-			Member,
-			/// <summary>
-<<<<<<< HEAD
-			/// Indicates that <see cref="Token.DateCreated"/> should be fetched.
-=======
-			/// Indicates the DateCreated property should be populated.
->>>>>>> 3368c084
-			/// </summary>
-			[Display(Description="dateCreated")]
-			DateCreated,
-			/// <summary>
-<<<<<<< HEAD
-			/// Indicates that <see cref="Token.DateExpires"/> should be fetched.
-=======
-			/// Indicates the DateExpires property should be populated.
->>>>>>> 3368c084
-			/// </summary>
-			[Display(Description="dateExpires")]
-			DateExpires,
-			/// <summary>
-<<<<<<< HEAD
-			/// Indicates that <see cref="Token.BoardPermissions"/>, <see cref="Token.MemberPermissions"/>, and <see cref="Token.OrganizationPermissions"/> should be fetched.
-=======
-			/// Indicates the Permissions property should be populated.
->>>>>>> 3368c084
-			/// </summary>
-			[Display(Description="permissions")]
-			Permissions
-		}
-
-		private readonly Field<string> _appName;
-		private readonly Field<DateTime?> _dateCreated;
-		private readonly Field<DateTime?> _dateExpires;
-		private readonly Field<Member> _member;
-		private readonly TokenContext _context;
-
-		private string _id;
-		private DateTime? _creation;
-
-		/// <summary>
-<<<<<<< HEAD
-		/// Gets and sets the fields to fetch.
-=======
-		/// Specifies which fields should be downloaded.
->>>>>>> 3368c084
-		/// </summary>
-		public static Fields DownloadedFields { get; set; } = (Fields)Enum.GetValues(typeof(Fields)).Cast<int>().Sum();
-
-		/// <summary>
-		/// Gets the name of the application associated with the token.
-		/// </summary>
-		public string AppName => _appName.Value;
-		/// <summary>
-		/// Gets the permissions on boards granted by the token.
-		/// </summary>
-		public ITokenPermission BoardPermissions { get; }
-		/// <summary>
-		/// Gets the creation date of the token.
-		/// </summary>
-		public DateTime CreationDate
-		{
-			get
-			{
-				if (_creation == null)
-					_creation = Id.ExtractCreationDate();
-				return _creation.Value;
-			}
-		}
-		/// <summary>
-		/// Gets the date and time the token was created.
-		/// </summary>
-		public DateTime? DateCreated => _dateCreated.Value;
-		/// <summary>
-		/// Gets the date and time the token expires, if any.
-		/// </summary>
-		public DateTime? DateExpires => _dateExpires.Value;
-		/// <summary>
-		/// Gets the token's ID.
-		/// </summary>
-		public string Id
-		{
-			get
-			{
-				if (!_context.HasValidId)
-					_context.Synchronize();
-				return _id;
-			}
-			private set { _id = value; }
-		}
-		/// <summary>
-		/// Gets the member for which the token was issued.
-		/// </summary>
-		public IMember Member => _member.Value;
-		/// <summary>
-		/// Gets the permissions on members granted by the token.
-		/// </summary>
-		public ITokenPermission MemberPermissions { get; }
-		/// <summary>
-		/// Gets the permissions on organizations granted by the token.
-		/// </summary>
-		public ITokenPermission OrganizationPermissions { get; }
-
-		/// <summary>
-		/// Creates a new instance of the <see cref="Token"/> object.
-		/// </summary>
-		/// <param name="id">The token's ID.</param>
-		/// <param name="auth">(Optional) Custom authorization parameters. When not provided, <see cref="TrelloAuthorization.Default"/> will be used.</param>
-		/// <remarks>
-		/// The supplied ID can be either the full ID or the token itself.
-		/// </remarks>
-		public Token(string id, TrelloAuthorization auth = null)
-		{
-			Id = id;
-			_context = new TokenContext(id, auth);
-			_context.Synchronized += Synchronized;
-
-			_appName = new Field<string>(_context, nameof(AppName));
-			BoardPermissions = new TokenPermission(_context.BoardPermissions);
-			_dateCreated = new Field<DateTime?>(_context, nameof(DateCreated));
-			_dateExpires = new Field<DateTime?>(_context, nameof(DateExpires));
-			_member = new Field<Member>(_context, nameof(Member));
-			MemberPermissions = new TokenPermission(_context.MemberPermissions);
-			OrganizationPermissions = new TokenPermission(_context.OrganizationPermissions);
-
-			TrelloConfiguration.Cache.Add(this);
-		}
-		internal Token(IJsonToken json, TrelloAuthorization auth)
-			: this(json.Id, auth)
-		{
-			_context.Merge(json);
-		}
-
-		/// <summary>
-		/// Permanently deletes the token from Trello.
-		/// </summary>
-		/// <remarks>
-		/// This instance will remain in memory and all properties will remain accessible.
-		/// </remarks>
-		public void Delete()
-		{
-			_context.Delete();
-			TrelloConfiguration.Cache.Remove(this);
-		}
-		/// <summary>
-		/// Marks the token to be refreshed the next time data is accessed.
-		/// </summary>
-		public void Refresh()
-		{
-			_context.Expire();
-		}
-		/// <summary>
-		/// Returns the <see cref="AppName"/>.
-		/// </summary>
-		/// <returns>
-		/// A string that represents the current object.
-		/// </returns>
-		public override string ToString()
-		{
-			return AppName;
-		}
-
-		private void Synchronized(IEnumerable<string> properties)
-		{
-			Id = _context.Data.Id;
-		}
-	}
+﻿using System;
+using System.Collections.Generic;
+using System.ComponentModel.DataAnnotations;
+using System.Linq;
+using Manatee.Trello.Contracts;
+using Manatee.Trello.Internal;
+using Manatee.Trello.Internal.Synchronization;
+using Manatee.Trello.Json;
+
+namespace Manatee.Trello
+{
+	/// <summary>
+	/// Represents a user token.
+	/// </summary>
+	public interface IToken : ICacheable
+	{
+		/// <summary>
+		/// Gets the name of the application associated with the token.
+		/// </summary>
+		string AppName { get; }
+
+		/// <summary>
+		/// Gets the permissions on boards granted by the token.
+		/// </summary>
+		ITokenPermission BoardPermissions { get; }
+
+		/// <summary>
+		/// Gets the creation date of the token.
+		/// </summary>
+		DateTime CreationDate { get; }
+
+		/// <summary>
+		/// Gets the date and time the token was created.
+		/// </summary>
+		DateTime? DateCreated { get; }
+
+		/// <summary>
+		/// Gets the date and time the token expires, if any.
+		/// </summary>
+		DateTime? DateExpires { get; }
+
+		/// <summary>
+		/// Gets the member for which the token was issued.
+		/// </summary>
+		IMember Member { get; }
+
+		/// <summary>
+		/// Gets the permissions on members granted by the token.
+		/// </summary>
+		ITokenPermission MemberPermissions { get; }
+
+		/// <summary>
+		/// Gets the permissions on organizations granted by the token.
+		/// </summary>
+		ITokenPermission OrganizationPermissions { get; }
+
+		/// <summary>
+		/// Deletes the token.
+		/// </summary>
+		/// <remarks>
+		/// This permanently deletes the token from Trello's server, however, this object will
+		/// remain in memory and all properties will remain accessible.
+		/// </remarks>
+		void Delete();
+
+		/// <summary>
+		/// Marks the token to be refreshed the next time data is accessed.
+		/// </summary>
+		void Refresh();
+	}
+
+	/// <summary>
+	/// Represents a user token.
+	/// </summary>
+	public class Token : IToken
+	{
+		/// <summary>
+		/// Enumerates the data which can be pulled for tokens.
+		/// </summary>
+		[Flags]
+		public enum Fields
+		{
+			/// <summary>
+			/// Indicates the Id property should be populated.
+			/// </summary>
+			[Display(Description="identifier")]
+			Id,
+			/// <summary>
+			/// Indicates the Member property should be populated.
+			/// </summary>
+			[Display(Description="idMember")]
+			Member,
+			/// <summary>
+			/// Indicates the DateCreated property should be populated.
+			/// </summary>
+			[Display(Description="dateCreated")]
+			DateCreated,
+			/// <summary>
+			/// Indicates the DateExpires property should be populated.
+			/// </summary>
+			[Display(Description="dateExpires")]
+			DateExpires,
+			/// <summary>
+			/// Indicates the Permissions property should be populated.
+			/// </summary>
+			[Display(Description="permissions")]
+			Permissions
+		}
+
+		private readonly Field<string> _appName;
+		private readonly Field<DateTime?> _dateCreated;
+		private readonly Field<DateTime?> _dateExpires;
+		private readonly Field<Member> _member;
+		private readonly TokenContext _context;
+
+		private string _id;
+		private DateTime? _creation;
+
+		/// <summary>
+		/// Specifies which fields should be downloaded.
+		/// </summary>
+		public static Fields DownloadedFields { get; set; } = (Fields)Enum.GetValues(typeof(Fields)).Cast<int>().Sum();
+
+		/// <summary>
+		/// Gets the name of the application associated with the token.
+		/// </summary>
+		public string AppName => _appName.Value;
+		/// <summary>
+		/// Gets the permissions on boards granted by the token.
+		/// </summary>
+		public ITokenPermission BoardPermissions { get; }
+		/// <summary>
+		/// Gets the creation date of the token.
+		/// </summary>
+		public DateTime CreationDate
+		{
+			get
+			{
+				if (_creation == null)
+					_creation = Id.ExtractCreationDate();
+				return _creation.Value;
+			}
+		}
+		/// <summary>
+		/// Gets the date and time the token was created.
+		/// </summary>
+		public DateTime? DateCreated => _dateCreated.Value;
+		/// <summary>
+		/// Gets the date and time the token expires, if any.
+		/// </summary>
+		public DateTime? DateExpires => _dateExpires.Value;
+		/// <summary>
+		/// Gets the token's ID.
+		/// </summary>
+		public string Id
+		{
+			get
+			{
+				if (!_context.HasValidId)
+					_context.Synchronize();
+				return _id;
+			}
+			private set { _id = value; }
+		}
+		/// <summary>
+		/// Gets the member for which the token was issued.
+		/// </summary>
+		public IMember Member => _member.Value;
+		/// <summary>
+		/// Gets the permissions on members granted by the token.
+		/// </summary>
+		public ITokenPermission MemberPermissions { get; }
+		/// <summary>
+		/// Gets the permissions on organizations granted by the token.
+		/// </summary>
+		public ITokenPermission OrganizationPermissions { get; }
+
+		/// <summary>
+		/// Creates a new instance of the <see cref="Token"/> object.
+		/// </summary>
+		/// <param name="id">The token's ID.</param>
+		/// <param name="auth">(Optional) Custom authorization parameters. When not provided, <see cref="TrelloAuthorization.Default"/> will be used.</param>
+		/// <remarks>
+		/// The supplied ID can be either the full ID or the token itself.
+		/// </remarks>
+		public Token(string id, TrelloAuthorization auth = null)
+		{
+			Id = id;
+			_context = new TokenContext(id, auth);
+			_context.Synchronized += Synchronized;
+
+			_appName = new Field<string>(_context, nameof(AppName));
+			BoardPermissions = new TokenPermission(_context.BoardPermissions);
+			_dateCreated = new Field<DateTime?>(_context, nameof(DateCreated));
+			_dateExpires = new Field<DateTime?>(_context, nameof(DateExpires));
+			_member = new Field<Member>(_context, nameof(Member));
+			MemberPermissions = new TokenPermission(_context.MemberPermissions);
+			OrganizationPermissions = new TokenPermission(_context.OrganizationPermissions);
+
+			TrelloConfiguration.Cache.Add(this);
+		}
+		internal Token(IJsonToken json, TrelloAuthorization auth)
+			: this(json.Id, auth)
+		{
+			_context.Merge(json);
+		}
+
+		/// <summary>
+		/// Permanently deletes the token from Trello.
+		/// </summary>
+		/// <remarks>
+		/// This instance will remain in memory and all properties will remain accessible.
+		/// </remarks>
+		public void Delete()
+		{
+			_context.Delete();
+			TrelloConfiguration.Cache.Remove(this);
+		}
+		/// <summary>
+		/// Marks the token to be refreshed the next time data is accessed.
+		/// </summary>
+		public void Refresh()
+		{
+			_context.Expire();
+		}
+		/// <summary>
+		/// Returns the <see cref="AppName"/>.
+		/// </summary>
+		/// <returns>
+		/// A string that represents the current object.
+		/// </returns>
+		public override string ToString()
+		{
+			return AppName;
+		}
+
+		private void Synchronized(IEnumerable<string> properties)
+		{
+			Id = _context.Data.Id;
+		}
+	}
 }