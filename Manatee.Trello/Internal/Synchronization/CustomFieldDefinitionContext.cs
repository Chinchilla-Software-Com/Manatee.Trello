﻿using System;
using System.Collections.Generic;
using System.Linq;
using System.Threading;
using System.Threading.Tasks;
using Manatee.Trello.Internal.Caching;
using Manatee.Trello.Internal.DataAccess;
using Manatee.Trello.Json;

namespace Manatee.Trello.Internal.Synchronization
{
	internal class CustomFieldDefinitionContext : SynchronizationContext<IJsonCustomFieldDefinition>
	{
		private bool _deleted;

		public DropDownOptionCollection DropDownOptions { get; }
		public CustomFieldDisplayInfoContext DisplayInfo { get; }

		static CustomFieldDefinitionContext()
		{
			Properties = new Dictionary<string, Property<IJsonCustomFieldDefinition>>
				{
					{
						nameof(CustomFieldDefinition.Board),
						new Property<IJsonCustomFieldDefinition, Board>((d, a) => d.Board?.GetFromCache<Board, IJsonBoard>(a),
						                                                (d, o) =>
							                                                {
								                                                if (o != null) d.Board = o.Json;
							                                                })
					},
					{
						nameof(IJsonCustomFieldDefinition.Display),
						new Property<IJsonCustomFieldDefinition, IJsonCustomFieldDisplayInfo>((d, a) => d.Display,
						                                                 (d, o) =>
							                                                 {
								                                                 if (o != null) d.Display = o;
							                                                 })
					},
					{
						nameof(CustomFieldDefinition.FieldGroup),
						new Property<IJsonCustomFieldDefinition, string>((d, a) => d.FieldGroup,
						                                                 (d, o) =>
							                                                 {
								                                                 if (o != null) d.FieldGroup = o;
							                                                 })
					},
					{
						nameof(CustomFieldDefinition.Id),
						new Property<IJsonCustomFieldDefinition, string>((d, a) => d.Id, (d, o) => d.Id = o)
					},
					{
						nameof(CustomFieldDefinition.Name),
						new Property<IJsonCustomFieldDefinition, string>((d, a) => d.Name,
						                                                 (d, o) =>
							                                                 {
								                                                 if (o != null) d.Name = o;
							                                                 })
					},
					{
						nameof(CustomFieldDefinition.Position),
						new Property<IJsonCustomFieldDefinition, Position>((d, a) => Position.GetPosition(d.Pos),
						                                                   (d, o) => d.Pos = Position.GetJson(o))
					},
					{
						nameof(CustomFieldDefinition.Type),
						new Property<IJsonCustomFieldDefinition,CustomFieldType?>((d,a) => d.Type,
							(d, o) =>
								{
									if (o != null) d.Type = o;
								})
					},
					{
						nameof(IJsonCustomFieldDefinition.ValidForMerge),
						new Property<IJsonCustomFieldDefinition, bool>((d, a) => d.ValidForMerge, (d, o) => d.ValidForMerge = o, true)
					},
				};
		}

		public CustomFieldDefinitionContext(string id, TrelloAuthorization auth)
			: base(auth)
		{
			Data.Id = id;

			DropDownOptions = new DropDownOptionCollection(() => Data.Id, auth);

			DisplayInfo = new CustomFieldDisplayInfoContext(auth);
			DisplayInfo.SubmitRequested += ct => HandleSubmitRequested("Display", ct);
			Data.Display = DisplayInfo.Data;
		}

		public async Task Delete(CancellationToken ct)
		{
			if (_deleted) return;
			CancelUpdate();

			var endpoint = EndpointFactory.Build(EntityRequestType.CustomFieldDefinition_Write_Delete,
			                                     new Dictionary<string, object> {{"_id", Data.Id}});
			await JsonRepository.Execute(Auth, endpoint, ct);

			_deleted = true;
		}

		protected override async Task<IJsonCustomFieldDefinition> GetData(CancellationToken ct)
		{
			try
			{
				var endpoint = EndpointFactory.Build(EntityRequestType.CustomFieldDefinition_Read_Refresh,
				                                     new Dictionary<string, object> {{"_id", Data.Id}});
				var newData = await JsonRepository.Execute<IJsonCustomFieldDefinition>(Auth, endpoint, ct);

				return newData;
			}
			catch (TrelloInteractionException e)
			{
				if (!e.IsNotFoundError() || !IsInitialized) throw;
				_deleted = true;
				return Data;
			}
		}
		protected override async Task SubmitData(IJsonCustomFieldDefinition json, CancellationToken ct)
		{
			var endpoint = EndpointFactory.Build(EntityRequestType.CustomFieldDefinition_Write_Update,
			                                     new Dictionary<string, object> {{"_id", Data.Id}});
			var newData = await JsonRepository.Execute(Auth, endpoint, json, ct);

			Merge(newData);
			Data.Display = DisplayInfo.Data;
		}

		protected override void ApplyDependentChanges(IJsonCustomFieldDefinition json)
		{
			Data.Display = DisplayInfo.Data;
			if (DisplayInfo.HasChanges)
			{
				json.Display = DisplayInfo.GetChanges();
				DisplayInfo.ClearChanges();
			}
		}

		protected override IEnumerable<string> MergeDependencies(IJsonCustomFieldDefinition json, bool overwrite)
		{
			var properties = DisplayInfo.Merge(json.Display).ToList();

			if (json.Options != null)
			{
<<<<<<< HEAD
				DropDownOptions.Update(json.Options.Select(a => a.GetFromCache<DropDownOption, IJsonCustomDropDownOption>(Auth)));
				properties.Add(nameof(CustomFieldDefinition.Options));
=======
				DropDownOptions.Update(json.Options.Select(a => a.GetFromCache<DropDownOption, IJsonCustomDropDownOption>(Auth, overwrite)));
				properties.Add(nameof(Board.Cards));
>>>>>>> a3af21c6
			}

			return properties;
		}

		public async Task<ICustomField<T>> SetValueOnCard<T>(ICard card, T value, CancellationToken ct)
		{
			var json = TrelloConfiguration.JsonFactory.Create<IJsonCustomField>();
			Func<IJsonCustomField, ICustomField<T>> createField = null;

			var endpoint = EndpointFactory.Build(EntityRequestType.CustomField_Write_Update,
			                                     new Dictionary<string, object>
				                                     {
					                                     {"_cardId", card.Id},
					                                     {"_id", Data.Id}
				                                     });

			IJsonCustomField newData;
			if (typeof(T) == typeof(IDropDownOption))
			{
				json.Type = CustomFieldType.DropDown;
				json.Selected = ((DropDownOption) (object) value).Json;
				createField = j => (ICustomField<T>) new DropDownField(j, card.Id, Auth);

				newData = await JsonRepository.Execute<IJsonCustomField, IJsonCustomField>(Auth, endpoint, json, ct);
			}
			else
			{
				if (typeof(T) == typeof(double?))
				{
					json.Type = CustomFieldType.Number;
					json.Number = (double?) (object) value;
					createField = j => (ICustomField<T>) new NumberField(j, card.Id, Auth);
				}
				else if (typeof(T) == typeof(bool?))
				{
					json.Type = CustomFieldType.CheckBox;
					json.Checked = (bool?) (object) value;
					createField = j => (ICustomField<T>) new CheckBoxField(j, card.Id, Auth);
				}
				else if (typeof(T) == typeof(DateTime?))
				{
					json.Type = CustomFieldType.DateTime;
					json.Date = (DateTime?) (object) value;
					createField = j => (ICustomField<T>) new DateTimeField(j, card.Id, Auth);
				}
				else if (typeof(T) == typeof(string))
				{
					json.Type = CustomFieldType.Text;
					json.Text = (string) (object) value;
					createField = j => (ICustomField<T>) new TextField(j, card.Id, Auth);
				}

				var parameter = TrelloConfiguration.JsonFactory.Create<IJsonParameter>();
				parameter.Object = json;

				newData = await JsonRepository.Execute<IJsonParameter, IJsonCustomField>(Auth, endpoint, parameter, ct);
			}


			return createField(newData);
		}
	}
}<|MERGE_RESOLUTION|>--- conflicted
+++ resolved
@@ -143,13 +143,8 @@
 
 			if (json.Options != null)
 			{
-<<<<<<< HEAD
-				DropDownOptions.Update(json.Options.Select(a => a.GetFromCache<DropDownOption, IJsonCustomDropDownOption>(Auth)));
+				DropDownOptions.Update(json.Options.Select(a => a.GetFromCache<DropDownOption, IJsonCustomDropDownOption>(Auth, overwrite)));
 				properties.Add(nameof(CustomFieldDefinition.Options));
-=======
-				DropDownOptions.Update(json.Options.Select(a => a.GetFromCache<DropDownOption, IJsonCustomDropDownOption>(Auth, overwrite)));
-				properties.Add(nameof(Board.Cards));
->>>>>>> a3af21c6
 			}
 
 			return properties;
