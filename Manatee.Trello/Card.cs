﻿using System;
using System.Collections.Generic;
using System.ComponentModel.DataAnnotations;
using System.Linq;
using Manatee.Trello.Contracts;
using Manatee.Trello.Internal;
using Manatee.Trello.Internal.Caching;
using Manatee.Trello.Internal.DataAccess;
using Manatee.Trello.Internal.Synchronization;
using Manatee.Trello.Internal.Validation;
using Manatee.Trello.Json;
using IQueryable = Manatee.Trello.Contracts.IQueryable;

namespace Manatee.Trello
{
	/// <summary>
	/// Represents a card.
	/// </summary>
	public interface ICard : ICanWebhook, IQueryable
	{
<<<<<<< HEAD
		/// <summary>
		/// Gets the collection of actions performed on this card.
		/// </summary>
		/// <remarks>By default imposed by Trello, this contains actions of types <see cref="ActionType.CommentCard"/> and <see cref="ActionType.UpdateCardIdList"/>.</remarks>
		IReadOnlyCollection<IAction> Actions { get; }

		/// <summary>
		/// Gets the collection of attachments contained in the card.
		/// </summary>
		IAttachmentCollection Attachments { get; }

		/// <summary>
		/// Gets the badges summarizing the content of the card.
		/// </summary>
		IBadges Badges { get; }

		/// <summary>
		/// Gets the board to which the card belongs.
		/// </summary>
		IBoard Board { get; }

		/// <summary>
		/// Gets the collection of checklists contained in the card.
		/// </summary>
		ICheckListCollection CheckLists { get; }

		/// <summary>
		/// Gets the collection of comments made on the card.
		/// </summary>
		ICommentCollection Comments { get; }

		/// <summary>
		/// Gets the creation date of the card.
		/// </summary>
		DateTime CreationDate { get; }

		/// <summary>
		/// Gets or sets the card's description.
		/// </summary>
		string Description { get; set; }

		/// <summary>
		/// Gets or sets the card's due date.
		/// </summary>
		DateTime? DueDate { get; set; }

		/// <summary>
		/// Gets or sets whether the card is archived.
		/// </summary>
		bool? IsArchived { get; set; }

		/// <summary>
		/// Gets or sets whether the card is complete.  Associated with <see cref="DueDate"/>.
		/// </summary>
		bool? IsComplete { get; set; }

		/// <summary>
		/// Gets or sets whether the current member is subscribed to the card.
		/// </summary>
		bool? IsSubscribed { get; set; }

		/// <summary>
		/// Gets the collection of labels on the card.
		/// </summary>
		ICardLabelCollection Labels { get; }

		/// <summary>
		/// Gets the most recent date of activity on the card.
		/// </summary>
		DateTime? LastActivity { get; }

		/// <summary>
		/// Gets or sets the list to the card belongs.
		/// </summary>
		IList List { get; set; }

		/// <summary>
		/// Gets the collection of members who are assigned to the card.
		/// </summary>
		IMemberCollection Members { get; }

		/// <summary>
		/// Gets or sets the card's name.
		/// </summary>
		string Name { get; set; }

		/// <summary>
		/// Gets or sets the card's position.
		/// </summary>
		Position Position { get; set; }

		/// <summary>
		/// Gets specific data regarding power-ups.
		/// </summary>
		IReadOnlyCollection<IPowerUpData> PowerUpData { get; }

		/// <summary>
		/// Gets the card's short ID.
		/// </summary>
		int? ShortId { get; }

		/// <summary>
		/// Gets the card's short URL.
		/// </summary>
		/// <remarks>
		/// Because this value does not change, it can be used as a permalink.
		/// </remarks>
		string ShortUrl { get; }

		/// <summary>
		/// Gets the collection of stickers which appear on the card.
		/// </summary>
		ICardStickerCollection Stickers { get; }

		/// <summary>
		/// Gets the card's full URL.
		/// </summary>
		/// <remarks>
		/// Trello will likely change this value as the name changes.  You can use <see cref="ShortUrl"/> for permalinks.
		/// </remarks>
		string Url { get; }

		/// <summary>
		/// Gets all members who have voted for this card.
		/// </summary>
		IReadOnlyCollection<IMember> VotingMembers { get; }

		/// <summary>
		/// Retrieves a check list which matches the supplied key.
		/// </summary>
		/// <param name="key">The key to match.</param>
		/// <returns>The matching check list, or null if none found.</returns>
		/// <remarks>
		/// Matches on CheckList.Id and CheckList.Name.  Comparison is case-sensitive.
		/// </remarks>
		ICheckList this[string key] { get; }

		/// <summary>
		/// Retrieves the check list at the specified index.
		/// </summary>
		/// <param name="index">The index.</param>
		/// <returns>The check list.</returns>
		/// <exception cref="ArgumentOutOfRangeException">
		/// <paramref name="index"/> is less than 0 or greater than or equal to the number of elements in the collection.
		/// </exception>
		ICheckList this[int index] { get; }

		/// <summary>
		/// Raised when data on the card is updated.
		/// </summary>
		event Action<ICard, IEnumerable<string>> Updated;

		/// <summary>
		/// Deletes the card.
		/// </summary>
		/// <remarks>
		/// This permanently deletes the card from Trello's server, however, this object will
		/// remain in memory and all properties will remain accessible.
		/// </remarks>
		void Delete();

		/// <summary>
		/// Marks the card to be refreshed the next time data is accessed.
		/// </summary>
		void Refresh();
	}

	/// <summary>
	/// Represents a card.
	/// </summary>
	public class Card : ICard
	{
		/// <summary>
		/// Defines fetchable fields for <see cref="Card"/>s.
=======
		private readonly TrelloAuthorization _auth;

		/// <summary>
		/// Enumerates the data which can be pulled for cards.
>>>>>>> 3368c084
		/// </summary>
		[Flags]
		public enum Fields
		{
			/// <summary>
<<<<<<< HEAD
			/// Indicates that <see cref="Card.Badges"/> should be fetched.
=======
			/// Indicates the Badges property should be populated.
>>>>>>> 3368c084
			/// </summary>
			[Display(Description="badges")]
			Badges = 1,
			/// <summary>
<<<<<<< HEAD
			/// Indicates that <see cref="Card.Board"/> should be fetched.
=======
			/// Indicates the Board property should be populated.
>>>>>>> 3368c084
			/// </summary>
			[Display(Description="idBoard")]
			Board = 1 << 1,
			/// <summary>
<<<<<<< HEAD
			/// Indicates that <see cref="Card.CheckLists"/> should be fetched.
=======
			/// Indicates the Checklists property should be populated.
>>>>>>> 3368c084
			/// </summary>
			[Display(Description="idCheckLists")]
			Checklists = 1 << 2,
			/// <summary>
<<<<<<< HEAD
			/// Indicates that <see cref="Card.LastActivity"/> should be fetched.
=======
			/// Indicates the DateLastActivity property should be populated.
>>>>>>> 3368c084
			/// </summary>
			[Display(Description="dateLastActivity")]
			DateLastActivity = 1 << 3,
			/// <summary>
<<<<<<< HEAD
			/// Indicates that <see cref="Card.Description"/> should be fetched.
=======
			/// Indicates the Description property should be populated.
>>>>>>> 3368c084
			/// </summary>
			[Display(Description="desc")]
			Description = 1 << 4,
			/// <summary>
<<<<<<< HEAD
			/// Indicates that <see cref="Card.DueDate"/> should be fetched.
=======
			/// Indicates the Due property should be populated.
>>>>>>> 3368c084
			/// </summary>
			[Display(Description="due")]
			Due = 1 << 5,
			/// <summary>
<<<<<<< HEAD
			/// Indicates that <see cref="Card.IsArchived"/> should be fetched.
=======
			/// Indicates the IsArchived property should be populated.
>>>>>>> 3368c084
			/// </summary>
			[Display(Description="closed")]
			IsArchived = 1 << 6,
			/// <summary>
<<<<<<< HEAD
			/// Indicates that <see cref="Card.IsComplete"/> should be fetched.
=======
			/// Indicates the IsComplete property should be populated.
>>>>>>> 3368c084
			/// </summary>
			[Display(Description="dueComplete")]
			IsComplete = 1 << 7,
			/// <summary>
<<<<<<< HEAD
			/// Indicates that <see cref="Card.IsSubscribed"/> should be fetched.
=======
			/// Indicates the IsSubscribed property should be populated.
>>>>>>> 3368c084
			/// </summary>
			[Display(Description="subscribed")]
			IsSubscribed = 1 << 8,
			/// <summary>
<<<<<<< HEAD
			/// Indicates that <see cref="Card.Labels"/> should be fetched.
=======
			/// Indicates the Labels property should be populated.
>>>>>>> 3368c084
			/// </summary>
			[Display(Description="idLabels")]
			Labels = 1 << 9,
			/// <summary>
<<<<<<< HEAD
			/// Indicates that <see cref="Card.List"/> should be fetched.
=======
			/// Indicates the List property should be populated.
>>>>>>> 3368c084
			/// </summary>
			[Display(Description="idList")]
			List = 1 << 10,
			/// <summary>
<<<<<<< HEAD
			/// Not Implemented
=======
			/// Indicates the ManualCoverAttachment property should be populated.
>>>>>>> 3368c084
			/// </summary>
			[Display(Description="manualCoverAttachment")]
			ManualCoverAttachment = 1 << 11,
			/// <summary>
<<<<<<< HEAD
			/// Indicates that <see cref="Card.Name"/> should be fetched.
=======
			/// Indicates the Name property should be populated.
>>>>>>> 3368c084
			/// </summary>
			[Display(Description="name")]
			Name = 1 << 12,
			/// <summary>
<<<<<<< HEAD
			/// Indicates that <see cref="Card.Position"/> should be fetched.
=======
			/// Indicates the Position property should be populated.
>>>>>>> 3368c084
			/// </summary>
			[Display(Description="pos")]
			Position = 1 << 13,
			/// <summary>
<<<<<<< HEAD
			/// Indicates that <see cref="Card.ShortId"/> should be fetched.
=======
			/// Indicates the ShortId property should be populated.
>>>>>>> 3368c084
			/// </summary>
			[Display(Description="idShort")]
			ShortId = 1 << 14,
			/// <summary>
<<<<<<< HEAD
			/// Indicates that <see cref="Card.ShortUrl"/> should be fetched.
=======
			/// Indicates the ShortUrl property should be populated.
>>>>>>> 3368c084
			/// </summary>
			[Display(Description="shortUrl")]
			ShortUrl = 1 << 15,
			/// <summary>
<<<<<<< HEAD
			/// Indicates that <see cref="Card.Url"/> should be fetched.
=======
			/// Indicates the Url property should be populated.
>>>>>>> 3368c084
			/// </summary>
			[Display(Description="url")]
			Url = 1 << 16,
		}

		private readonly Field<Board> _board;
		private readonly Field<string> _description;
		private readonly Field<DateTime?> _dueDate;
		private readonly Field<bool?> _isArchived;
		private readonly Field<bool?> _isComplete;
		private readonly Field<bool?> _isSubscribed;
		private readonly Field<DateTime?> _lastActivity;
		private readonly Field<List> _list;
		private readonly Field<string> _name;
		private readonly Field<Position> _position;
		private readonly Field<int?> _shortId;
		private readonly Field<string> _shortUrl;
		private readonly Field<string> _url;
		private readonly CardContext _context;

		private string _id;
		private DateTime? _creation;

		/// <summary>
<<<<<<< HEAD
		/// Gets and sets the fields to fetch.
=======
		/// Specifies which fields should be downloaded.
>>>>>>> 3368c084
		/// </summary>
		public static Fields DownloadedFields { get; set; } = (Fields)Enum.GetValues(typeof(Fields)).Cast<int>().Sum();

		/// <summary>
		/// Gets the collection of actions performed on this card.
		/// </summary>
<<<<<<< HEAD
		/// <remarks>By default imposed by Trello, this contains actions of types <see cref="ActionType.CommentCard"/> and <see cref="ActionType.UpdateCardIdList"/>.</remarks>
		public IReadOnlyCollection<IAction> Actions { get; }
=======
		/// <remarks>By default imposed by Trello, this contains actions of type <see cref="ActionType.CommentCard"/>.</remarks>
		public ReadOnlyActionCollection Actions { get; }
>>>>>>> 3368c084
		/// <summary>
		/// Gets the collection of attachments contained in the card.
		/// </summary>
		public IAttachmentCollection Attachments { get; }
		/// <summary>
		/// Gets the badges summarizing the card's content.
		/// </summary>
		public IBadges Badges { get; }
		/// <summary>
		/// Gets the board to which the card belongs.
		/// </summary>
		public IBoard Board => _board.Value;
		/// <summary>
		/// Gets the collection of checklists contained in the card.
		/// </summary>
		public ICheckListCollection CheckLists { get; }
		/// <summary>
		/// Gets the collection of comments made on the card.
		/// </summary>
		public ICommentCollection Comments { get; }
		/// <summary>
		/// Gets the creation date of the card.
		/// </summary>
		public DateTime CreationDate
		{
			get
			{
				if (_creation == null)
					_creation = Id.ExtractCreationDate();
				return _creation.Value;
			}
		}
		public IEnumerable<CustomField> CustomFields => Json.CustomFields?.Select(f => f.GetFromCache<CustomField>(_auth));
		/// <summary>
		/// Gets or sets the card's description.
		/// </summary>
		public string Description
		{
			get { return _description.Value; }
			set { _description.Value = value; }
		}
		/// <summary>
		/// Gets or sets the card's due date.
		/// </summary>
		public DateTime? DueDate
		{
			get { return _dueDate.Value; }
			set { _dueDate.Value = value; }
		}
		/// <summary>
		/// Gets the card's ID.
		/// </summary>
		public string Id
		{
			get
			{
				if (!_context.HasValidId)
					_context.Synchronize();
				return _id;
			}
			private set { _id = value; }
		}
		/// <summary>
		/// Gets or sets whether the card is archived.
		/// </summary>
		public bool? IsArchived
		{
			get { return _isArchived.Value; }
			set { _isArchived.Value = value; }
		}
		/// <summary>
		/// Gets or sets whether the card is complete.  Associated with <see cref="DueDate"/>.
		/// </summary>
		public bool? IsComplete
		{
			get { return _isComplete.Value; }
			set { _isComplete.Value = value; }
		}
		/// <summary>
		/// Gets or sets whether the current member is subscribed to the card.
		/// </summary>
		public bool? IsSubscribed
		{
			get { return _isSubscribed.Value; }
			set { _isSubscribed.Value = value; }
		}
		/// <summary>
		/// Gets the collection of labels on the card.
		/// </summary>
		public ICardLabelCollection Labels { get; }
		/// <summary>
		/// Gets the most recent date of activity on the card.
		/// </summary>
		public DateTime? LastActivity => _lastActivity.Value;
		/// <summary>
		/// Gets or sets the list to the card belongs.
		/// </summary>
		public IList List
		{
			get { return _list.Value; }
			set
			{
				_list.Value = (List) value;
				_board.Value = (Board) value.Board;
			}
		}
		/// <summary>
		/// Gets the collection of members who are assigned to the card.
		/// </summary>
		public IMemberCollection Members { get; }
		/// <summary>
		/// Gets or sets the card's name.
		/// </summary>
		public string Name
		{
			get { return _name.Value; }
			set { _name.Value = value; }
		}
		/// <summary>
		/// Gets or sets the card's position.
		/// </summary>
		public Position Position
		{
			get { return _position.Value; }
			set { _position.Value = (Position) value; }
		}
		/// <summary>
		/// Gets card-specific power-up data.
		/// </summary>
		public IReadOnlyCollection<IPowerUpData> PowerUpData { get; }
		/// <summary>
		/// Gets the card's short ID.
		/// </summary>
		public int? ShortId => _shortId.Value;
		/// <summary>
		/// Gets the card's short URL.
		/// </summary>
		/// <remarks>
		/// Because this value does not change, it can be used as a permalink.
		/// </remarks>
		public string ShortUrl => _shortUrl.Value;
		/// <summary>
		/// Gets the collection of stickers which appear on the card.
		/// </summary>
		public ICardStickerCollection Stickers { get; }
		/// <summary>
		/// Gets the card's full URL.
		/// </summary>
		/// <remarks>
		/// Trello will likely change this value as the name changes.  You can use <see cref="ShortUrl"/> for permalinks.
		/// </remarks>
		public string Url => _url.Value;
		/// <summary>
		/// Gets all members who have voted for this card.
		/// </summary>
		public IReadOnlyCollection<IMember> VotingMembers { get; }

		/// <summary>
		/// Retrieves a check list which matches the supplied key.
		/// </summary>
		/// <param name="key">The key to match.</param>
		/// <returns>The matching check list, or null if none found.</returns>
		/// <remarks>
		/// Matches on <see cref="CheckList.Id"/> and <see cref="CheckList.Name"/>.  Comparison is case-sensitive.
		/// </remarks>
		public ICheckList this[string key] => CheckLists[key];
		/// <summary>
		/// Retrieves the check list at the specified index.
		/// </summary>
		/// <param name="index">The index.</param>
		/// <returns>The check list.</returns>
		/// <exception cref="ArgumentOutOfRangeException">
		/// <paramref name="index"/> is less than 0 or greater than or equal to the number of elements in the collection.
		/// </exception>
		public ICheckList this[int index] => CheckLists[index];

		internal IJsonCard Json
		{
			get { return _context.Data; }
			set { _context.Merge(value); }
		}

		/// <summary>
		/// Raised when data on the card is updated.
		/// </summary>
		public event Action<ICard, IEnumerable<string>> Updated;

		/// <summary>
		/// Creates a new instance of the <see cref="Card"/> object.
		/// </summary>
		/// <param name="id">The card's ID.</param>
		/// <param name="auth">(Optional) Custom authorization parameters. When not provided, <see cref="TrelloAuthorization.Default"/> will be used.</param>
		/// <remarks>
		/// The supplied ID can be either the full or short ID.
		/// </remarks>
		public Card(string id, TrelloAuthorization auth = null)
		{
			Id = id;
			_context = new CardContext(id, auth);
			_context.Synchronized += Synchronized;
			_auth = auth;

			Actions = new ReadOnlyActionCollection(typeof(Card), () => id, auth);
			Attachments = new AttachmentCollection(() => Id, auth);
			Badges = new Badges(_context.BadgesContext);
			_board = new Field<Board>(_context, nameof(Board));
			_board.AddRule(NotNullRule<Board>.Instance);
			CheckLists = new CheckListCollection(this, auth);
			Comments = new CommentCollection(() => Id, auth);
			_description = new Field<string>(_context, nameof(Description));
			_dueDate = new Field<DateTime?>(_context, nameof(DueDate));
			_isComplete = new Field<bool?>(_context, nameof(IsComplete));
			_isArchived = new Field<bool?>(_context, nameof(IsArchived));
			_isArchived.AddRule(NullableHasValueRule<bool>.Instance);
			_isSubscribed = new Field<bool?>(_context, nameof(IsSubscribed));
			_isSubscribed.AddRule(NullableHasValueRule<bool>.Instance);
			Labels = new CardLabelCollection(_context, auth);
			_lastActivity = new Field<DateTime?>(_context, nameof(LastActivity));
			_list = new Field<List>(_context, nameof(List));
			_list.AddRule(NotNullRule<IList>.Instance);
			Members = new MemberCollection(EntityRequestType.Card_Read_Members, () => Id, auth);
			_name = new Field<string>(_context, nameof(Name));
			_name.AddRule(NotNullOrWhiteSpaceRule.Instance);
			_position = new Field<Position>(_context, nameof(Position));
			_position.AddRule(PositionRule.Instance);
			PowerUpData = new ReadOnlyPowerUpDataCollection(EntityRequestType.Card_Read_PowerUpData, () => Id, auth);
			_shortId = new Field<int?>(_context, nameof(ShortId));
			_shortUrl = new Field<string>(_context, nameof(ShortUrl));
			Stickers = new CardStickerCollection(() => Id, auth);
			_url = new Field<string>(_context, nameof(Url));
			VotingMembers = new ReadOnlyMemberCollection(EntityRequestType.Card_Read_MembersVoted, () => Id, auth);

			TrelloConfiguration.Cache.Add(this);
		}
		internal Card(IJsonCard json, TrelloAuthorization auth)
			: this(json.Id, auth)
		{
			_context.Merge(json);
		}

		/// <summary>
		/// Applies the changes an action represents.
		/// </summary>
		/// <param name="action">The action.</param>
		public void ApplyAction(IAction action)
		{
			if (action.Type != ActionType.UpdateCard || action.Data.Card == null || action.Data.Card.Id != Id) return;
			_context.Merge(((Card)action.Data.Card).Json);
		}
		/// <summary>
		/// Permanently deletes the card from Trello.
		/// </summary>
		/// <remarks>
		/// This instance will remain in memory and all properties will remain accessible.
		/// </remarks>
		public void Delete()
		{
			_context.Delete();
			TrelloConfiguration.Cache.Remove(this);
		}
		/// <summary>
		/// Marks the card to be refreshed the next time data is accessed.
		/// </summary>
		public void Refresh()
		{
			_context.Expire();
		}
		/// <summary>
		/// Returns the <see cref="Name"/>, or <see cref="ShortId"/> if the card has been deleted.
		/// </summary>
		/// <returns>
		/// A string that represents the current object.
		/// </returns>
		public override string ToString()
		{
			return Name ?? $"#{ShortId}";
		}

		private void Synchronized(IEnumerable<string> properties)
		{
			Id = _context.Data.Id;
			var handler = Updated;
			handler?.Invoke(this, properties);
		}
	}
}<|MERGE_RESOLUTION|>--- conflicted
+++ resolved
@@ -1,683 +1,601 @@
-﻿using System;
-using System.Collections.Generic;
-using System.ComponentModel.DataAnnotations;
-using System.Linq;
-using Manatee.Trello.Contracts;
-using Manatee.Trello.Internal;
-using Manatee.Trello.Internal.Caching;
-using Manatee.Trello.Internal.DataAccess;
-using Manatee.Trello.Internal.Synchronization;
-using Manatee.Trello.Internal.Validation;
-using Manatee.Trello.Json;
-using IQueryable = Manatee.Trello.Contracts.IQueryable;
-
-namespace Manatee.Trello
-{
-	/// <summary>
-	/// Represents a card.
-	/// </summary>
-	public interface ICard : ICanWebhook, IQueryable
-	{
-<<<<<<< HEAD
-		/// <summary>
-		/// Gets the collection of actions performed on this card.
-		/// </summary>
-		/// <remarks>By default imposed by Trello, this contains actions of types <see cref="ActionType.CommentCard"/> and <see cref="ActionType.UpdateCardIdList"/>.</remarks>
-		IReadOnlyCollection<IAction> Actions { get; }
-
-		/// <summary>
-		/// Gets the collection of attachments contained in the card.
-		/// </summary>
-		IAttachmentCollection Attachments { get; }
-
-		/// <summary>
-		/// Gets the badges summarizing the content of the card.
-		/// </summary>
-		IBadges Badges { get; }
-
-		/// <summary>
-		/// Gets the board to which the card belongs.
-		/// </summary>
-		IBoard Board { get; }
-
-		/// <summary>
-		/// Gets the collection of checklists contained in the card.
-		/// </summary>
-		ICheckListCollection CheckLists { get; }
-
-		/// <summary>
-		/// Gets the collection of comments made on the card.
-		/// </summary>
-		ICommentCollection Comments { get; }
-
-		/// <summary>
-		/// Gets the creation date of the card.
-		/// </summary>
-		DateTime CreationDate { get; }
-
-		/// <summary>
-		/// Gets or sets the card's description.
-		/// </summary>
-		string Description { get; set; }
-
-		/// <summary>
-		/// Gets or sets the card's due date.
-		/// </summary>
-		DateTime? DueDate { get; set; }
-
-		/// <summary>
-		/// Gets or sets whether the card is archived.
-		/// </summary>
-		bool? IsArchived { get; set; }
-
-		/// <summary>
-		/// Gets or sets whether the card is complete.  Associated with <see cref="DueDate"/>.
-		/// </summary>
-		bool? IsComplete { get; set; }
-
-		/// <summary>
-		/// Gets or sets whether the current member is subscribed to the card.
-		/// </summary>
-		bool? IsSubscribed { get; set; }
-
-		/// <summary>
-		/// Gets the collection of labels on the card.
-		/// </summary>
-		ICardLabelCollection Labels { get; }
-
-		/// <summary>
-		/// Gets the most recent date of activity on the card.
-		/// </summary>
-		DateTime? LastActivity { get; }
-
-		/// <summary>
-		/// Gets or sets the list to the card belongs.
-		/// </summary>
-		IList List { get; set; }
-
-		/// <summary>
-		/// Gets the collection of members who are assigned to the card.
-		/// </summary>
-		IMemberCollection Members { get; }
-
-		/// <summary>
-		/// Gets or sets the card's name.
-		/// </summary>
-		string Name { get; set; }
-
-		/// <summary>
-		/// Gets or sets the card's position.
-		/// </summary>
-		Position Position { get; set; }
-
-		/// <summary>
-		/// Gets specific data regarding power-ups.
-		/// </summary>
-		IReadOnlyCollection<IPowerUpData> PowerUpData { get; }
-
-		/// <summary>
-		/// Gets the card's short ID.
-		/// </summary>
-		int? ShortId { get; }
-
-		/// <summary>
-		/// Gets the card's short URL.
-		/// </summary>
-		/// <remarks>
-		/// Because this value does not change, it can be used as a permalink.
-		/// </remarks>
-		string ShortUrl { get; }
-
-		/// <summary>
-		/// Gets the collection of stickers which appear on the card.
-		/// </summary>
-		ICardStickerCollection Stickers { get; }
-
-		/// <summary>
-		/// Gets the card's full URL.
-		/// </summary>
-		/// <remarks>
-		/// Trello will likely change this value as the name changes.  You can use <see cref="ShortUrl"/> for permalinks.
-		/// </remarks>
-		string Url { get; }
-
-		/// <summary>
-		/// Gets all members who have voted for this card.
-		/// </summary>
-		IReadOnlyCollection<IMember> VotingMembers { get; }
-
-		/// <summary>
-		/// Retrieves a check list which matches the supplied key.
-		/// </summary>
-		/// <param name="key">The key to match.</param>
-		/// <returns>The matching check list, or null if none found.</returns>
-		/// <remarks>
-		/// Matches on CheckList.Id and CheckList.Name.  Comparison is case-sensitive.
-		/// </remarks>
-		ICheckList this[string key] { get; }
-
-		/// <summary>
-		/// Retrieves the check list at the specified index.
-		/// </summary>
-		/// <param name="index">The index.</param>
-		/// <returns>The check list.</returns>
-		/// <exception cref="ArgumentOutOfRangeException">
-		/// <paramref name="index"/> is less than 0 or greater than or equal to the number of elements in the collection.
-		/// </exception>
-		ICheckList this[int index] { get; }
-
-		/// <summary>
-		/// Raised when data on the card is updated.
-		/// </summary>
-		event Action<ICard, IEnumerable<string>> Updated;
-
-		/// <summary>
-		/// Deletes the card.
-		/// </summary>
-		/// <remarks>
-		/// This permanently deletes the card from Trello's server, however, this object will
-		/// remain in memory and all properties will remain accessible.
-		/// </remarks>
-		void Delete();
-
-		/// <summary>
-		/// Marks the card to be refreshed the next time data is accessed.
-		/// </summary>
-		void Refresh();
-	}
-
-	/// <summary>
-	/// Represents a card.
-	/// </summary>
-	public class Card : ICard
-	{
-		/// <summary>
-		/// Defines fetchable fields for <see cref="Card"/>s.
-=======
-		private readonly TrelloAuthorization _auth;
-
-		/// <summary>
-		/// Enumerates the data which can be pulled for cards.
->>>>>>> 3368c084
-		/// </summary>
-		[Flags]
-		public enum Fields
-		{
-			/// <summary>
-<<<<<<< HEAD
-			/// Indicates that <see cref="Card.Badges"/> should be fetched.
-=======
-			/// Indicates the Badges property should be populated.
->>>>>>> 3368c084
-			/// </summary>
-			[Display(Description="badges")]
-			Badges = 1,
-			/// <summary>
-<<<<<<< HEAD
-			/// Indicates that <see cref="Card.Board"/> should be fetched.
-=======
-			/// Indicates the Board property should be populated.
->>>>>>> 3368c084
-			/// </summary>
-			[Display(Description="idBoard")]
-			Board = 1 << 1,
-			/// <summary>
-<<<<<<< HEAD
-			/// Indicates that <see cref="Card.CheckLists"/> should be fetched.
-=======
-			/// Indicates the Checklists property should be populated.
->>>>>>> 3368c084
-			/// </summary>
-			[Display(Description="idCheckLists")]
-			Checklists = 1 << 2,
-			/// <summary>
-<<<<<<< HEAD
-			/// Indicates that <see cref="Card.LastActivity"/> should be fetched.
-=======
-			/// Indicates the DateLastActivity property should be populated.
->>>>>>> 3368c084
-			/// </summary>
-			[Display(Description="dateLastActivity")]
-			DateLastActivity = 1 << 3,
-			/// <summary>
-<<<<<<< HEAD
-			/// Indicates that <see cref="Card.Description"/> should be fetched.
-=======
-			/// Indicates the Description property should be populated.
->>>>>>> 3368c084
-			/// </summary>
-			[Display(Description="desc")]
-			Description = 1 << 4,
-			/// <summary>
-<<<<<<< HEAD
-			/// Indicates that <see cref="Card.DueDate"/> should be fetched.
-=======
-			/// Indicates the Due property should be populated.
->>>>>>> 3368c084
-			/// </summary>
-			[Display(Description="due")]
-			Due = 1 << 5,
-			/// <summary>
-<<<<<<< HEAD
-			/// Indicates that <see cref="Card.IsArchived"/> should be fetched.
-=======
-			/// Indicates the IsArchived property should be populated.
->>>>>>> 3368c084
-			/// </summary>
-			[Display(Description="closed")]
-			IsArchived = 1 << 6,
-			/// <summary>
-<<<<<<< HEAD
-			/// Indicates that <see cref="Card.IsComplete"/> should be fetched.
-=======
-			/// Indicates the IsComplete property should be populated.
->>>>>>> 3368c084
-			/// </summary>
-			[Display(Description="dueComplete")]
-			IsComplete = 1 << 7,
-			/// <summary>
-<<<<<<< HEAD
-			/// Indicates that <see cref="Card.IsSubscribed"/> should be fetched.
-=======
-			/// Indicates the IsSubscribed property should be populated.
->>>>>>> 3368c084
-			/// </summary>
-			[Display(Description="subscribed")]
-			IsSubscribed = 1 << 8,
-			/// <summary>
-<<<<<<< HEAD
-			/// Indicates that <see cref="Card.Labels"/> should be fetched.
-=======
-			/// Indicates the Labels property should be populated.
->>>>>>> 3368c084
-			/// </summary>
-			[Display(Description="idLabels")]
-			Labels = 1 << 9,
-			/// <summary>
-<<<<<<< HEAD
-			/// Indicates that <see cref="Card.List"/> should be fetched.
-=======
-			/// Indicates the List property should be populated.
->>>>>>> 3368c084
-			/// </summary>
-			[Display(Description="idList")]
-			List = 1 << 10,
-			/// <summary>
-<<<<<<< HEAD
-			/// Not Implemented
-=======
-			/// Indicates the ManualCoverAttachment property should be populated.
->>>>>>> 3368c084
-			/// </summary>
-			[Display(Description="manualCoverAttachment")]
-			ManualCoverAttachment = 1 << 11,
-			/// <summary>
-<<<<<<< HEAD
-			/// Indicates that <see cref="Card.Name"/> should be fetched.
-=======
-			/// Indicates the Name property should be populated.
->>>>>>> 3368c084
-			/// </summary>
-			[Display(Description="name")]
-			Name = 1 << 12,
-			/// <summary>
-<<<<<<< HEAD
-			/// Indicates that <see cref="Card.Position"/> should be fetched.
-=======
-			/// Indicates the Position property should be populated.
->>>>>>> 3368c084
-			/// </summary>
-			[Display(Description="pos")]
-			Position = 1 << 13,
-			/// <summary>
-<<<<<<< HEAD
-			/// Indicates that <see cref="Card.ShortId"/> should be fetched.
-=======
-			/// Indicates the ShortId property should be populated.
->>>>>>> 3368c084
-			/// </summary>
-			[Display(Description="idShort")]
-			ShortId = 1 << 14,
-			/// <summary>
-<<<<<<< HEAD
-			/// Indicates that <see cref="Card.ShortUrl"/> should be fetched.
-=======
-			/// Indicates the ShortUrl property should be populated.
->>>>>>> 3368c084
-			/// </summary>
-			[Display(Description="shortUrl")]
-			ShortUrl = 1 << 15,
-			/// <summary>
-<<<<<<< HEAD
-			/// Indicates that <see cref="Card.Url"/> should be fetched.
-=======
-			/// Indicates the Url property should be populated.
->>>>>>> 3368c084
-			/// </summary>
-			[Display(Description="url")]
-			Url = 1 << 16,
-		}
-
-		private readonly Field<Board> _board;
-		private readonly Field<string> _description;
-		private readonly Field<DateTime?> _dueDate;
-		private readonly Field<bool?> _isArchived;
-		private readonly Field<bool?> _isComplete;
-		private readonly Field<bool?> _isSubscribed;
-		private readonly Field<DateTime?> _lastActivity;
-		private readonly Field<List> _list;
-		private readonly Field<string> _name;
-		private readonly Field<Position> _position;
-		private readonly Field<int?> _shortId;
-		private readonly Field<string> _shortUrl;
-		private readonly Field<string> _url;
-		private readonly CardContext _context;
-
-		private string _id;
-		private DateTime? _creation;
-
-		/// <summary>
-<<<<<<< HEAD
-		/// Gets and sets the fields to fetch.
-=======
-		/// Specifies which fields should be downloaded.
->>>>>>> 3368c084
-		/// </summary>
-		public static Fields DownloadedFields { get; set; } = (Fields)Enum.GetValues(typeof(Fields)).Cast<int>().Sum();
-
-		/// <summary>
-		/// Gets the collection of actions performed on this card.
-		/// </summary>
-<<<<<<< HEAD
-		/// <remarks>By default imposed by Trello, this contains actions of types <see cref="ActionType.CommentCard"/> and <see cref="ActionType.UpdateCardIdList"/>.</remarks>
-		public IReadOnlyCollection<IAction> Actions { get; }
-=======
-		/// <remarks>By default imposed by Trello, this contains actions of type <see cref="ActionType.CommentCard"/>.</remarks>
-		public ReadOnlyActionCollection Actions { get; }
->>>>>>> 3368c084
-		/// <summary>
-		/// Gets the collection of attachments contained in the card.
-		/// </summary>
-		public IAttachmentCollection Attachments { get; }
-		/// <summary>
-		/// Gets the badges summarizing the card's content.
-		/// </summary>
-		public IBadges Badges { get; }
-		/// <summary>
-		/// Gets the board to which the card belongs.
-		/// </summary>
-		public IBoard Board => _board.Value;
-		/// <summary>
-		/// Gets the collection of checklists contained in the card.
-		/// </summary>
-		public ICheckListCollection CheckLists { get; }
-		/// <summary>
-		/// Gets the collection of comments made on the card.
-		/// </summary>
-		public ICommentCollection Comments { get; }
-		/// <summary>
-		/// Gets the creation date of the card.
-		/// </summary>
-		public DateTime CreationDate
-		{
-			get
-			{
-				if (_creation == null)
-					_creation = Id.ExtractCreationDate();
-				return _creation.Value;
-			}
-		}
-		public IEnumerable<CustomField> CustomFields => Json.CustomFields?.Select(f => f.GetFromCache<CustomField>(_auth));
-		/// <summary>
-		/// Gets or sets the card's description.
-		/// </summary>
-		public string Description
-		{
-			get { return _description.Value; }
-			set { _description.Value = value; }
-		}
-		/// <summary>
-		/// Gets or sets the card's due date.
-		/// </summary>
-		public DateTime? DueDate
-		{
-			get { return _dueDate.Value; }
-			set { _dueDate.Value = value; }
-		}
-		/// <summary>
-		/// Gets the card's ID.
-		/// </summary>
-		public string Id
-		{
-			get
-			{
-				if (!_context.HasValidId)
-					_context.Synchronize();
-				return _id;
-			}
-			private set { _id = value; }
-		}
-		/// <summary>
-		/// Gets or sets whether the card is archived.
-		/// </summary>
-		public bool? IsArchived
-		{
-			get { return _isArchived.Value; }
-			set { _isArchived.Value = value; }
-		}
-		/// <summary>
-		/// Gets or sets whether the card is complete.  Associated with <see cref="DueDate"/>.
-		/// </summary>
-		public bool? IsComplete
-		{
-			get { return _isComplete.Value; }
-			set { _isComplete.Value = value; }
-		}
-		/// <summary>
-		/// Gets or sets whether the current member is subscribed to the card.
-		/// </summary>
-		public bool? IsSubscribed
-		{
-			get { return _isSubscribed.Value; }
-			set { _isSubscribed.Value = value; }
-		}
-		/// <summary>
-		/// Gets the collection of labels on the card.
-		/// </summary>
-		public ICardLabelCollection Labels { get; }
-		/// <summary>
-		/// Gets the most recent date of activity on the card.
-		/// </summary>
-		public DateTime? LastActivity => _lastActivity.Value;
-		/// <summary>
-		/// Gets or sets the list to the card belongs.
-		/// </summary>
-		public IList List
-		{
-			get { return _list.Value; }
-			set
-			{
-				_list.Value = (List) value;
-				_board.Value = (Board) value.Board;
-			}
-		}
-		/// <summary>
-		/// Gets the collection of members who are assigned to the card.
-		/// </summary>
-		public IMemberCollection Members { get; }
-		/// <summary>
-		/// Gets or sets the card's name.
-		/// </summary>
-		public string Name
-		{
-			get { return _name.Value; }
-			set { _name.Value = value; }
-		}
-		/// <summary>
-		/// Gets or sets the card's position.
-		/// </summary>
-		public Position Position
-		{
-			get { return _position.Value; }
-			set { _position.Value = (Position) value; }
-		}
-		/// <summary>
-		/// Gets card-specific power-up data.
-		/// </summary>
-		public IReadOnlyCollection<IPowerUpData> PowerUpData { get; }
-		/// <summary>
-		/// Gets the card's short ID.
-		/// </summary>
-		public int? ShortId => _shortId.Value;
-		/// <summary>
-		/// Gets the card's short URL.
-		/// </summary>
-		/// <remarks>
-		/// Because this value does not change, it can be used as a permalink.
-		/// </remarks>
-		public string ShortUrl => _shortUrl.Value;
-		/// <summary>
-		/// Gets the collection of stickers which appear on the card.
-		/// </summary>
-		public ICardStickerCollection Stickers { get; }
-		/// <summary>
-		/// Gets the card's full URL.
-		/// </summary>
-		/// <remarks>
-		/// Trello will likely change this value as the name changes.  You can use <see cref="ShortUrl"/> for permalinks.
-		/// </remarks>
-		public string Url => _url.Value;
-		/// <summary>
-		/// Gets all members who have voted for this card.
-		/// </summary>
-		public IReadOnlyCollection<IMember> VotingMembers { get; }
-
-		/// <summary>
-		/// Retrieves a check list which matches the supplied key.
-		/// </summary>
-		/// <param name="key">The key to match.</param>
-		/// <returns>The matching check list, or null if none found.</returns>
-		/// <remarks>
-		/// Matches on <see cref="CheckList.Id"/> and <see cref="CheckList.Name"/>.  Comparison is case-sensitive.
-		/// </remarks>
-		public ICheckList this[string key] => CheckLists[key];
-		/// <summary>
-		/// Retrieves the check list at the specified index.
-		/// </summary>
-		/// <param name="index">The index.</param>
-		/// <returns>The check list.</returns>
-		/// <exception cref="ArgumentOutOfRangeException">
-		/// <paramref name="index"/> is less than 0 or greater than or equal to the number of elements in the collection.
-		/// </exception>
-		public ICheckList this[int index] => CheckLists[index];
-
-		internal IJsonCard Json
-		{
-			get { return _context.Data; }
-			set { _context.Merge(value); }
-		}
-
-		/// <summary>
-		/// Raised when data on the card is updated.
-		/// </summary>
-		public event Action<ICard, IEnumerable<string>> Updated;
-
-		/// <summary>
-		/// Creates a new instance of the <see cref="Card"/> object.
-		/// </summary>
-		/// <param name="id">The card's ID.</param>
-		/// <param name="auth">(Optional) Custom authorization parameters. When not provided, <see cref="TrelloAuthorization.Default"/> will be used.</param>
-		/// <remarks>
-		/// The supplied ID can be either the full or short ID.
-		/// </remarks>
-		public Card(string id, TrelloAuthorization auth = null)
-		{
-			Id = id;
-			_context = new CardContext(id, auth);
-			_context.Synchronized += Synchronized;
-			_auth = auth;
-
-			Actions = new ReadOnlyActionCollection(typeof(Card), () => id, auth);
-			Attachments = new AttachmentCollection(() => Id, auth);
-			Badges = new Badges(_context.BadgesContext);
-			_board = new Field<Board>(_context, nameof(Board));
-			_board.AddRule(NotNullRule<Board>.Instance);
-			CheckLists = new CheckListCollection(this, auth);
-			Comments = new CommentCollection(() => Id, auth);
-			_description = new Field<string>(_context, nameof(Description));
-			_dueDate = new Field<DateTime?>(_context, nameof(DueDate));
-			_isComplete = new Field<bool?>(_context, nameof(IsComplete));
-			_isArchived = new Field<bool?>(_context, nameof(IsArchived));
-			_isArchived.AddRule(NullableHasValueRule<bool>.Instance);
-			_isSubscribed = new Field<bool?>(_context, nameof(IsSubscribed));
-			_isSubscribed.AddRule(NullableHasValueRule<bool>.Instance);
-			Labels = new CardLabelCollection(_context, auth);
-			_lastActivity = new Field<DateTime?>(_context, nameof(LastActivity));
-			_list = new Field<List>(_context, nameof(List));
-			_list.AddRule(NotNullRule<IList>.Instance);
-			Members = new MemberCollection(EntityRequestType.Card_Read_Members, () => Id, auth);
-			_name = new Field<string>(_context, nameof(Name));
-			_name.AddRule(NotNullOrWhiteSpaceRule.Instance);
-			_position = new Field<Position>(_context, nameof(Position));
-			_position.AddRule(PositionRule.Instance);
-			PowerUpData = new ReadOnlyPowerUpDataCollection(EntityRequestType.Card_Read_PowerUpData, () => Id, auth);
-			_shortId = new Field<int?>(_context, nameof(ShortId));
-			_shortUrl = new Field<string>(_context, nameof(ShortUrl));
-			Stickers = new CardStickerCollection(() => Id, auth);
-			_url = new Field<string>(_context, nameof(Url));
-			VotingMembers = new ReadOnlyMemberCollection(EntityRequestType.Card_Read_MembersVoted, () => Id, auth);
-
-			TrelloConfiguration.Cache.Add(this);
-		}
-		internal Card(IJsonCard json, TrelloAuthorization auth)
-			: this(json.Id, auth)
-		{
-			_context.Merge(json);
-		}
-
-		/// <summary>
-		/// Applies the changes an action represents.
-		/// </summary>
-		/// <param name="action">The action.</param>
-		public void ApplyAction(IAction action)
-		{
-			if (action.Type != ActionType.UpdateCard || action.Data.Card == null || action.Data.Card.Id != Id) return;
-			_context.Merge(((Card)action.Data.Card).Json);
-		}
-		/// <summary>
-		/// Permanently deletes the card from Trello.
-		/// </summary>
-		/// <remarks>
-		/// This instance will remain in memory and all properties will remain accessible.
-		/// </remarks>
-		public void Delete()
-		{
-			_context.Delete();
-			TrelloConfiguration.Cache.Remove(this);
-		}
-		/// <summary>
-		/// Marks the card to be refreshed the next time data is accessed.
-		/// </summary>
-		public void Refresh()
-		{
-			_context.Expire();
-		}
-		/// <summary>
-		/// Returns the <see cref="Name"/>, or <see cref="ShortId"/> if the card has been deleted.
-		/// </summary>
-		/// <returns>
-		/// A string that represents the current object.
-		/// </returns>
-		public override string ToString()
-		{
-			return Name ?? $"#{ShortId}";
-		}
-
-		private void Synchronized(IEnumerable<string> properties)
-		{
-			Id = _context.Data.Id;
-			var handler = Updated;
-			handler?.Invoke(this, properties);
-		}
-	}
+﻿using System;
+using System.Collections.Generic;
+using System.ComponentModel.DataAnnotations;
+using System.Linq;
+using Manatee.Trello.Contracts;
+using Manatee.Trello.Internal;
+using Manatee.Trello.Internal.Caching;
+using Manatee.Trello.Internal.DataAccess;
+using Manatee.Trello.Internal.Synchronization;
+using Manatee.Trello.Internal.Validation;
+using Manatee.Trello.Json;
+using IQueryable = Manatee.Trello.Contracts.IQueryable;
+
+namespace Manatee.Trello
+{
+	/// <summary>
+	/// Represents a card.
+	/// </summary>
+	public interface ICard : ICanWebhook, IQueryable
+	{
+		/// <summary>
+		/// Gets the collection of actions performed on this card.
+		/// </summary>
+		/// <remarks>By default imposed by Trello, this contains actions of types <see cref="ActionType.CommentCard"/> and <see cref="ActionType.UpdateCardIdList"/>.</remarks>
+		IReadOnlyCollection<IAction> Actions { get; }
+
+		/// <summary>
+		/// Gets the collection of attachments contained in the card.
+		/// </summary>
+		IAttachmentCollection Attachments { get; }
+
+		/// <summary>
+		/// Gets the badges summarizing the content of the card.
+		/// </summary>
+		IBadges Badges { get; }
+
+		/// <summary>
+		/// Gets the board to which the card belongs.
+		/// </summary>
+		IBoard Board { get; }
+
+		/// <summary>
+		/// Gets the collection of checklists contained in the card.
+		/// </summary>
+		ICheckListCollection CheckLists { get; }
+
+		/// <summary>
+		/// Gets the collection of comments made on the card.
+		/// </summary>
+		ICommentCollection Comments { get; }
+
+		/// <summary>
+		/// Gets the creation date of the card.
+		/// </summary>
+		DateTime CreationDate { get; }
+
+		/// <summary>
+		/// Gets or sets the card's description.
+		/// </summary>
+		string Description { get; set; }
+
+		/// <summary>
+		/// Gets or sets the card's due date.
+		/// </summary>
+		DateTime? DueDate { get; set; }
+
+		/// <summary>
+		/// Gets or sets whether the card is archived.
+		/// </summary>
+		bool? IsArchived { get; set; }
+
+		/// <summary>
+		/// Gets or sets whether the card is complete.  Associated with <see cref="DueDate"/>.
+		/// </summary>
+		bool? IsComplete { get; set; }
+
+		/// <summary>
+		/// Gets or sets whether the current member is subscribed to the card.
+		/// </summary>
+		bool? IsSubscribed { get; set; }
+
+		/// <summary>
+		/// Gets the collection of labels on the card.
+		/// </summary>
+		ICardLabelCollection Labels { get; }
+
+		/// <summary>
+		/// Gets the most recent date of activity on the card.
+		/// </summary>
+		DateTime? LastActivity { get; }
+
+		/// <summary>
+		/// Gets or sets the list to the card belongs.
+		/// </summary>
+		IList List { get; set; }
+
+		/// <summary>
+		/// Gets the collection of members who are assigned to the card.
+		/// </summary>
+		IMemberCollection Members { get; }
+
+		/// <summary>
+		/// Gets or sets the card's name.
+		/// </summary>
+		string Name { get; set; }
+
+		/// <summary>
+		/// Gets or sets the card's position.
+		/// </summary>
+		Position Position { get; set; }
+
+		/// <summary>
+		/// Gets specific data regarding power-ups.
+		/// </summary>
+		IReadOnlyCollection<IPowerUpData> PowerUpData { get; }
+
+		/// <summary>
+		/// Gets the card's short ID.
+		/// </summary>
+		int? ShortId { get; }
+
+		/// <summary>
+		/// Gets the card's short URL.
+		/// </summary>
+		/// <remarks>
+		/// Because this value does not change, it can be used as a permalink.
+		/// </remarks>
+		string ShortUrl { get; }
+
+		/// <summary>
+		/// Gets the collection of stickers which appear on the card.
+		/// </summary>
+		ICardStickerCollection Stickers { get; }
+
+		/// <summary>
+		/// Gets the card's full URL.
+		/// </summary>
+		/// <remarks>
+		/// Trello will likely change this value as the name changes.  You can use <see cref="ShortUrl"/> for permalinks.
+		/// </remarks>
+		string Url { get; }
+
+		/// <summary>
+		/// Gets all members who have voted for this card.
+		/// </summary>
+		IReadOnlyCollection<IMember> VotingMembers { get; }
+
+		/// <summary>
+		/// Retrieves a check list which matches the supplied key.
+		/// </summary>
+		/// <param name="key">The key to match.</param>
+		/// <returns>The matching check list, or null if none found.</returns>
+		/// <remarks>
+		/// Matches on CheckList.Id and CheckList.Name.  Comparison is case-sensitive.
+		/// </remarks>
+		ICheckList this[string key] { get; }
+
+		/// <summary>
+		/// Retrieves the check list at the specified index.
+		/// </summary>
+		/// <param name="index">The index.</param>
+		/// <returns>The check list.</returns>
+		/// <exception cref="ArgumentOutOfRangeException">
+		/// <paramref name="index"/> is less than 0 or greater than or equal to the number of elements in the collection.
+		/// </exception>
+		ICheckList this[int index] { get; }
+
+		/// <summary>
+		/// Raised when data on the card is updated.
+		/// </summary>
+		event Action<ICard, IEnumerable<string>> Updated;
+
+		/// <summary>
+		/// Deletes the card.
+		/// </summary>
+		/// <remarks>
+		/// This permanently deletes the card from Trello's server, however, this object will
+		/// remain in memory and all properties will remain accessible.
+		/// </remarks>
+		void Delete();
+
+		/// <summary>
+		/// Marks the card to be refreshed the next time data is accessed.
+		/// </summary>
+		void Refresh();
+	}
+
+	/// <summary>
+	/// Represents a card.
+	/// </summary>
+	public class Card : ICard
+	{
+		private readonly TrelloAuthorization _auth;
+
+		/// <summary>
+		/// Enumerates the data which can be pulled for cards.
+		/// </summary>
+		[Flags]
+		public enum Fields
+		{
+			/// <summary>
+			/// Indicates the Badges property should be populated.
+			/// </summary>
+			[Display(Description="badges")]
+			Badges = 1,
+			/// <summary>
+			/// Indicates the Board property should be populated.
+			/// </summary>
+			[Display(Description="idBoard")]
+			Board = 1 << 1,
+			/// <summary>
+			/// Indicates the Checklists property should be populated.
+			/// </summary>
+			[Display(Description="idCheckLists")]
+			Checklists = 1 << 2,
+			/// <summary>
+			/// Indicates the DateLastActivity property should be populated.
+			/// </summary>
+			[Display(Description="dateLastActivity")]
+			DateLastActivity = 1 << 3,
+			/// <summary>
+			/// Indicates the Description property should be populated.
+			/// </summary>
+			[Display(Description="desc")]
+			Description = 1 << 4,
+			/// <summary>
+			/// Indicates the Due property should be populated.
+			/// </summary>
+			[Display(Description="due")]
+			Due = 1 << 5,
+			/// <summary>
+			/// Indicates the IsArchived property should be populated.
+			/// </summary>
+			[Display(Description="closed")]
+			IsArchived = 1 << 6,
+			/// <summary>
+			/// Indicates the IsComplete property should be populated.
+			/// </summary>
+			[Display(Description="dueComplete")]
+			IsComplete = 1 << 7,
+			/// <summary>
+			/// Indicates the IsSubscribed property should be populated.
+			/// </summary>
+			[Display(Description="subscribed")]
+			IsSubscribed = 1 << 8,
+			/// <summary>
+			/// Indicates the Labels property should be populated.
+			/// </summary>
+			[Display(Description="idLabels")]
+			Labels = 1 << 9,
+			/// <summary>
+			/// Indicates the List property should be populated.
+			/// </summary>
+			[Display(Description="idList")]
+			List = 1 << 10,
+			/// <summary>
+			/// Indicates the ManualCoverAttachment property should be populated.
+			/// </summary>
+			[Display(Description="manualCoverAttachment")]
+			ManualCoverAttachment = 1 << 11,
+			/// <summary>
+			/// Indicates the Name property should be populated.
+			/// </summary>
+			[Display(Description="name")]
+			Name = 1 << 12,
+			/// <summary>
+			/// Indicates the Position property should be populated.
+			/// </summary>
+			[Display(Description="pos")]
+			Position = 1 << 13,
+			/// <summary>
+			/// Indicates the ShortId property should be populated.
+			/// </summary>
+			[Display(Description="idShort")]
+			ShortId = 1 << 14,
+			/// <summary>
+			/// Indicates the ShortUrl property should be populated.
+			/// </summary>
+			[Display(Description="shortUrl")]
+			ShortUrl = 1 << 15,
+			/// <summary>
+			/// Indicates the Url property should be populated.
+			/// </summary>
+			[Display(Description="url")]
+			Url = 1 << 16,
+		}
+
+		private readonly Field<Board> _board;
+		private readonly Field<string> _description;
+		private readonly Field<DateTime?> _dueDate;
+		private readonly Field<bool?> _isArchived;
+		private readonly Field<bool?> _isComplete;
+		private readonly Field<bool?> _isSubscribed;
+		private readonly Field<DateTime?> _lastActivity;
+		private readonly Field<List> _list;
+		private readonly Field<string> _name;
+		private readonly Field<Position> _position;
+		private readonly Field<int?> _shortId;
+		private readonly Field<string> _shortUrl;
+		private readonly Field<string> _url;
+		private readonly CardContext _context;
+
+		private string _id;
+		private DateTime? _creation;
+
+		/// <summary>
+		/// Specifies which fields should be downloaded.
+		/// </summary>
+		public static Fields DownloadedFields { get; set; } = (Fields)Enum.GetValues(typeof(Fields)).Cast<int>().Sum();
+
+		/// <summary>
+		/// Gets the collection of actions performed on this card.
+		/// </summary>
+		/// <remarks>By default imposed by Trello, this contains actions of types <see cref="ActionType.CommentCard"/> and <see cref="ActionType.UpdateCardIdList"/>.</remarks>
+		public IReadOnlyCollection<IAction> Actions { get; }
+		/// <summary>
+		/// Gets the collection of attachments contained in the card.
+		/// </summary>
+		public IAttachmentCollection Attachments { get; }
+		/// <summary>
+		/// Gets the badges summarizing the card's content.
+		/// </summary>
+		public IBadges Badges { get; }
+		/// <summary>
+		/// Gets the board to which the card belongs.
+		/// </summary>
+		public IBoard Board => _board.Value;
+		/// <summary>
+		/// Gets the collection of checklists contained in the card.
+		/// </summary>
+		public ICheckListCollection CheckLists { get; }
+		/// <summary>
+		/// Gets the collection of comments made on the card.
+		/// </summary>
+		public ICommentCollection Comments { get; }
+		/// <summary>
+		/// Gets the creation date of the card.
+		/// </summary>
+		public DateTime CreationDate
+		{
+			get
+			{
+				if (_creation == null)
+					_creation = Id.ExtractCreationDate();
+				return _creation.Value;
+			}
+		}
+		public IEnumerable<CustomField> CustomFields => Json.CustomFields?.Select(f => f.GetFromCache<CustomField>(_auth));
+		/// <summary>
+		/// Gets or sets the card's description.
+		/// </summary>
+		public string Description
+		{
+			get { return _description.Value; }
+			set { _description.Value = value; }
+		}
+		/// <summary>
+		/// Gets or sets the card's due date.
+		/// </summary>
+		public DateTime? DueDate
+		{
+			get { return _dueDate.Value; }
+			set { _dueDate.Value = value; }
+		}
+		/// <summary>
+		/// Gets the card's ID.
+		/// </summary>
+		public string Id
+		{
+			get
+			{
+				if (!_context.HasValidId)
+					_context.Synchronize();
+				return _id;
+			}
+			private set { _id = value; }
+		}
+		/// <summary>
+		/// Gets or sets whether the card is archived.
+		/// </summary>
+		public bool? IsArchived
+		{
+			get { return _isArchived.Value; }
+			set { _isArchived.Value = value; }
+		}
+		/// <summary>
+		/// Gets or sets whether the card is complete.  Associated with <see cref="DueDate"/>.
+		/// </summary>
+		public bool? IsComplete
+		{
+			get { return _isComplete.Value; }
+			set { _isComplete.Value = value; }
+		}
+		/// <summary>
+		/// Gets or sets whether the current member is subscribed to the card.
+		/// </summary>
+		public bool? IsSubscribed
+		{
+			get { return _isSubscribed.Value; }
+			set { _isSubscribed.Value = value; }
+		}
+		/// <summary>
+		/// Gets the collection of labels on the card.
+		/// </summary>
+		public ICardLabelCollection Labels { get; }
+		/// <summary>
+		/// Gets the most recent date of activity on the card.
+		/// </summary>
+		public DateTime? LastActivity => _lastActivity.Value;
+		/// <summary>
+		/// Gets or sets the list to the card belongs.
+		/// </summary>
+		public IList List
+		{
+			get { return _list.Value; }
+			set
+			{
+				_list.Value = (List) value;
+				_board.Value = (Board) value.Board;
+			}
+		}
+		/// <summary>
+		/// Gets the collection of members who are assigned to the card.
+		/// </summary>
+		public IMemberCollection Members { get; }
+		/// <summary>
+		/// Gets or sets the card's name.
+		/// </summary>
+		public string Name
+		{
+			get { return _name.Value; }
+			set { _name.Value = value; }
+		}
+		/// <summary>
+		/// Gets or sets the card's position.
+		/// </summary>
+		public Position Position
+		{
+			get { return _position.Value; }
+			set { _position.Value = (Position) value; }
+		}
+		/// <summary>
+		/// Gets card-specific power-up data.
+		/// </summary>
+		public IReadOnlyCollection<IPowerUpData> PowerUpData { get; }
+		/// <summary>
+		/// Gets the card's short ID.
+		/// </summary>
+		public int? ShortId => _shortId.Value;
+		/// <summary>
+		/// Gets the card's short URL.
+		/// </summary>
+		/// <remarks>
+		/// Because this value does not change, it can be used as a permalink.
+		/// </remarks>
+		public string ShortUrl => _shortUrl.Value;
+		/// <summary>
+		/// Gets the collection of stickers which appear on the card.
+		/// </summary>
+		public ICardStickerCollection Stickers { get; }
+		/// <summary>
+		/// Gets the card's full URL.
+		/// </summary>
+		/// <remarks>
+		/// Trello will likely change this value as the name changes.  You can use <see cref="ShortUrl"/> for permalinks.
+		/// </remarks>
+		public string Url => _url.Value;
+		/// <summary>
+		/// Gets all members who have voted for this card.
+		/// </summary>
+		public IReadOnlyCollection<IMember> VotingMembers { get; }
+
+		/// <summary>
+		/// Retrieves a check list which matches the supplied key.
+		/// </summary>
+		/// <param name="key">The key to match.</param>
+		/// <returns>The matching check list, or null if none found.</returns>
+		/// <remarks>
+		/// Matches on <see cref="ICheckList.Id"/> and <see cref="ICheckList.Name"/>.  Comparison is case-sensitive.
+		/// </remarks>
+		public ICheckList this[string key] => CheckLists[key];
+		/// <summary>
+		/// Retrieves the check list at the specified index.
+		/// </summary>
+		/// <param name="index">The index.</param>
+		/// <returns>The check list.</returns>
+		/// <exception cref="ArgumentOutOfRangeException">
+		/// <paramref name="index"/> is less than 0 or greater than or equal to the number of elements in the collection.
+		/// </exception>
+		public ICheckList this[int index] => CheckLists[index];
+
+		internal IJsonCard Json
+		{
+			get { return _context.Data; }
+			set { _context.Merge(value); }
+		}
+
+		/// <summary>
+		/// Raised when data on the card is updated.
+		/// </summary>
+		public event Action<ICard, IEnumerable<string>> Updated;
+
+		/// <summary>
+		/// Creates a new instance of the <see cref="Card"/> object.
+		/// </summary>
+		/// <param name="id">The card's ID.</param>
+		/// <param name="auth">(Optional) Custom authorization parameters. When not provided, <see cref="TrelloAuthorization.Default"/> will be used.</param>
+		/// <remarks>
+		/// The supplied ID can be either the full or short ID.
+		/// </remarks>
+		public Card(string id, TrelloAuthorization auth = null)
+		{
+			Id = id;
+			_context = new CardContext(id, auth);
+			_context.Synchronized += Synchronized;
+			_auth = auth;
+
+			Actions = new ReadOnlyActionCollection(typeof(Card), () => id, auth);
+			Attachments = new AttachmentCollection(() => Id, auth);
+			Badges = new Badges(_context.BadgesContext);
+			_board = new Field<Board>(_context, nameof(Board));
+			_board.AddRule(NotNullRule<Board>.Instance);
+			CheckLists = new CheckListCollection(this, auth);
+			Comments = new CommentCollection(() => Id, auth);
+			_description = new Field<string>(_context, nameof(Description));
+			_dueDate = new Field<DateTime?>(_context, nameof(DueDate));
+			_isComplete = new Field<bool?>(_context, nameof(IsComplete));
+			_isArchived = new Field<bool?>(_context, nameof(IsArchived));
+			_isArchived.AddRule(NullableHasValueRule<bool>.Instance);
+			_isSubscribed = new Field<bool?>(_context, nameof(IsSubscribed));
+			_isSubscribed.AddRule(NullableHasValueRule<bool>.Instance);
+			Labels = new CardLabelCollection(_context, auth);
+			_lastActivity = new Field<DateTime?>(_context, nameof(LastActivity));
+			_list = new Field<List>(_context, nameof(List));
+			_list.AddRule(NotNullRule<IList>.Instance);
+			Members = new MemberCollection(EntityRequestType.Card_Read_Members, () => Id, auth);
+			_name = new Field<string>(_context, nameof(Name));
+			_name.AddRule(NotNullOrWhiteSpaceRule.Instance);
+			_position = new Field<Position>(_context, nameof(Position));
+			_position.AddRule(PositionRule.Instance);
+			PowerUpData = new ReadOnlyPowerUpDataCollection(EntityRequestType.Card_Read_PowerUpData, () => Id, auth);
+			_shortId = new Field<int?>(_context, nameof(ShortId));
+			_shortUrl = new Field<string>(_context, nameof(ShortUrl));
+			Stickers = new CardStickerCollection(() => Id, auth);
+			_url = new Field<string>(_context, nameof(Url));
+			VotingMembers = new ReadOnlyMemberCollection(EntityRequestType.Card_Read_MembersVoted, () => Id, auth);
+
+			TrelloConfiguration.Cache.Add(this);
+		}
+		internal Card(IJsonCard json, TrelloAuthorization auth)
+			: this(json.Id, auth)
+		{
+			_context.Merge(json);
+		}
+
+		/// <summary>
+		/// Applies the changes an action represents.
+		/// </summary>
+		/// <param name="action">The action.</param>
+		public void ApplyAction(IAction action)
+		{
+			if (action.Type != ActionType.UpdateCard || action.Data.Card == null || action.Data.Card.Id != Id) return;
+			_context.Merge(((Card)action.Data.Card).Json);
+		}
+		/// <summary>
+		/// Permanently deletes the card from Trello.
+		/// </summary>
+		/// <remarks>
+		/// This instance will remain in memory and all properties will remain accessible.
+		/// </remarks>
+		public void Delete()
+		{
+			_context.Delete();
+			TrelloConfiguration.Cache.Remove(this);
+		}
+		/// <summary>
+		/// Marks the card to be refreshed the next time data is accessed.
+		/// </summary>
+		public void Refresh()
+		{
+			_context.Expire();
+		}
+		/// <summary>
+		/// Returns the <see cref="Name"/>, or <see cref="ShortId"/> if the card has been deleted.
+		/// </summary>
+		/// <returns>
+		/// A string that represents the current object.
+		/// </returns>
+		public override string ToString()
+		{
+			return Name ?? $"#{ShortId}";
+		}
+
+		private void Synchronized(IEnumerable<string> properties)
+		{
+			Id = _context.Data.Id;
+			var handler = Updated;
+			handler?.Invoke(this, properties);
+		}
+	}
 }