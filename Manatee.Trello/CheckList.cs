--- conflicted
+++ resolved
@@ -1,310 +1,282 @@
-﻿using System;
-using System.Collections.Generic;
-using System.ComponentModel.DataAnnotations;
-using System.Linq;
-using Manatee.Trello.Contracts;
-using Manatee.Trello.Internal;
-using Manatee.Trello.Internal.Synchronization;
-using Manatee.Trello.Internal.Validation;
-using Manatee.Trello.Json;
-
-namespace Manatee.Trello
-{
-	/// <summary>
-	/// Represents a checklist.
-	/// </summary>
-	public interface ICheckList : ICacheable
-	{
-		/// <summary>
-<<<<<<< HEAD
-		/// Gets the board on which the checklist belongs.
-		/// </summary>
-		IBoard Board { get; }
-
-		/// <summary>
-		/// Gets or sets the card on which the checklist belongs.
-		/// </summary>
-		ICard Card { get; set; }
-
-		/// <summary>
-		/// Gets the collection of items in the checklist.
-		/// </summary>
-		ICheckItemCollection CheckItems { get; }
-
-		/// <summary>
-		/// Gets the creation date of the checklist.
-		/// </summary>
-		DateTime CreationDate { get; }
-
-		/// <summary>
-		/// Gets the checklist's name.
-		/// </summary>
-		string Name { get; set; }
-
-		/// <summary>
-		/// Gets the checklist's position.
-		/// </summary>
-		Position Position { get; set; }
-
-		/// <summary>
-		/// Retrieves a check list item which matches the supplied key.
-		/// </summary>
-		/// <param name="key">The key to match.</param>
-		/// <returns>The matching check list item, or null if none found.</returns>
-		/// <remarks>
-		/// Matches on CheckItem.Id and CheckItem.Name.  Comparison is case-sensitive.
-		/// </remarks>
-		ICheckItem this[string key] { get; }
-
-		/// <summary>
-		/// Retrieves the check list item at the specified index.
-		/// </summary>
-		/// <param name="index">The index.</param>
-		/// <returns>The check list item.</returns>
-		/// <exception cref="ArgumentOutOfRangeException">
-		/// <paramref name="index"/> is less than 0 or greater than or equal to the number of elements in the collection.
-		/// </exception>
-		ICheckItem this[int index] { get; }
-
-		/// <summary>
-		/// Raised when data on the check list is updated.
-		/// </summary>
-		event Action<ICheckList, IEnumerable<string>> Updated;
-
-		/// <summary>
-		/// Deletes the checklist.
-		/// </summary>
-		/// <remarks>
-		/// This permanently deletes the checklist from Trello's server, however, this object
-		/// will remain in memory and all properties will remain accessible.
-		/// </remarks>
-		void Delete();
-
-		/// <summary>
-		/// Marks the checklist to be refreshed the next time data is accessed.
-		/// </summary>
-		void Refresh();
-	}
-
-	/// <summary>
-	/// Represents a checklist.
-	/// </summary>
-	public class CheckList : ICheckList
-	{
-		/// <summary>
-		/// Defines fetchable fields for <see cref="CheckList"/>s.
-=======
-		/// Enumerates the data which can be pulled for check lists.
->>>>>>> 3368c084
-		/// </summary>
-		[Flags]
-		public enum Fields
-		{
-			/// <summary>
-<<<<<<< HEAD
-			/// Indicates that <see cref="CheckList.Name"/> should be fetched.
-=======
-			/// Indicates the Name property should be populated.
->>>>>>> 3368c084
-			/// </summary>
-			[Display(Description="name")]
-			Name = 1,
-			/// <summary>
-<<<<<<< HEAD
-			/// Indicates that <see cref="CheckList.Board"/> should be fetched.
-=======
-			/// Indicates the Board property should be populated.
->>>>>>> 3368c084
-			/// </summary>
-			[Display(Description="idBoard")]
-			Board = 1 << 1,
-			/// <summary>
-<<<<<<< HEAD
-			/// Indicates that <see cref="CheckList.Card"/> should be fetched.
-=======
-			/// Indicates the Card property should be populated.
->>>>>>> 3368c084
-			/// </summary>
-			[Display(Description="idCard")]
-			Card = 1 << 2,
-			/// <summary>
-<<<<<<< HEAD
-			/// Indicates that <see cref="CheckList.CheckItems"/> should be fetched.
-=======
-			/// Indicates the CheckItems property should be populated.
->>>>>>> 3368c084
-			/// </summary>
-			[Display(Description="checkItems")]
-			CheckItems = 1 << 3,
-			/// <summary>
-<<<<<<< HEAD
-			/// Indicates that <see cref="CheckList.Position"/> should be fetched.
-=======
-			/// Indicates the Position property should be populated.
->>>>>>> 3368c084
-			/// </summary>
-			[Display(Description="pos")]
-			Position = 1 << 4
-		}
-
-		private readonly Field<Board> _board;
-		private readonly Field<Card> _card;
-		private readonly Field<string> _name;
-		private readonly Field<Position> _position;
-		private readonly CheckListContext _context;
-		private DateTime? _creation;
-
-		/// <summary>
-<<<<<<< HEAD
-		/// Gets and sets the fields to fetch.
-=======
-		/// Specifies which fields should be downloaded.
->>>>>>> 3368c084
-		/// </summary>
-		public static Fields DownloadedFields { get; set; } = (Fields)Enum.GetValues(typeof(Fields)).Cast<int>().Sum();
-
-		/// <summary>
-		/// Gets the board on which the checklist belongs.
-		/// </summary>
-		public IBoard Board => _board.Value;
-		/// <summary>
-		/// Gets or sets the card on which the checklist belongs.
-		/// </summary>
-		public ICard Card
-		{
-			get { return _card.Value; }
-			set { _card.Value = (Card) value; }
-		}
-		/// <summary>
-		/// Gets the collection of items in the checklist.
-		/// </summary>
-		public ICheckItemCollection CheckItems { get; }
-		/// <summary>
-		/// Gets the creation date of the checklist.
-		/// </summary>
-		public DateTime CreationDate
-		{
-			get
-			{
-				if (_creation == null)
-					_creation = Id.ExtractCreationDate();
-				return _creation.Value;
-			}
-		}
-		/// <summary>
-		/// Gets the checklist's ID.
-		/// </summary>
-		public string Id { get; private set; }
-		/// <summary>
-		/// Gets the checklist's name.
-		/// </summary>
-		public string Name
-		{
-			get { return _name.Value; }
-			set { _name.Value = value; }
-		}
-		/// <summary>
-		/// Gets the checklist's position.
-		/// </summary>
-		public Position Position
-		{
-			get { return _position.Value; }
-			set { _position.Value = (Position) value; }
-		}
-
-		/// <summary>
-		/// Retrieves a check list item which matches the supplied key.
-		/// </summary>
-		/// <param name="key">The key to match.</param>
-		/// <returns>The matching check list item, or null if none found.</returns>
-		/// <remarks>
-		/// Matches on <see cref="CheckItem.Id"/> and <see cref="CheckItem.Name"/>.  Comparison is case-sensitive.
-		/// </remarks>
-		public ICheckItem this[string key] => CheckItems[key];
-		/// <summary>
-		/// Retrieves the check list item at the specified index.
-		/// </summary>
-		/// <param name="index">The index.</param>
-		/// <returns>The check list item.</returns>
-		/// <exception cref="ArgumentOutOfRangeException">
-		/// <paramref name="index"/> is less than 0 or greater than or equal to the number of elements in the collection.
-		/// </exception>
-		public ICheckItem this[int index] => CheckItems[index];
-
-		internal IJsonCheckList Json
-		{
-			get { return _context.Data; }
-			set { _context.Merge(value); }
-		}
-
-		/// <summary>
-		/// Raised when data on the check list is updated.
-		/// </summary>
-		public event Action<ICheckList, IEnumerable<string>> Updated;
-
-		/// <summary>
-		/// Creates a new instance of the <see cref="CheckList"/> object.
-		/// </summary>
-		/// <param name="id">The check list's ID.</param>
-		/// <param name="auth">(Optional) Custom authorization parameters. When not provided, <see cref="TrelloAuthorization.Default"/> will be used.</param>
-		public CheckList(string id, TrelloAuthorization auth = null)
-		{
-			Id = id;
-			_context = new CheckListContext(id, auth);
-			_context.Synchronized += Synchronized;
-
-			_board = new Field<Board>(_context, nameof(Board));
-			_card = new Field<Card>(_context, nameof(Card));
-			_card.AddRule(NotNullRule<Card>.Instance);
-			CheckItems = new CheckItemCollection(_context, auth);
-			_name = new Field<string>(_context, nameof(Name));
-			_name.AddRule(NotNullOrWhiteSpaceRule.Instance);
-			_position = new Field<Position>(_context, nameof(Position));
-			_position.AddRule(NotNullRule<Position>.Instance);
-			_position.AddRule(PositionRule.Instance);
-
-			TrelloConfiguration.Cache.Add(this);
-		}
-		internal CheckList(IJsonCheckList json, TrelloAuthorization auth)
-			: this(json.Id, auth)
-		{
-			_context.Merge(json);
-		}
-
-		/// <summary>
-		/// Permanently deletes the check list from Trello.
-		/// </summary>
-		/// <remarks>
-		/// This instance will remain in memory and all properties will remain accessible.
-		/// </remarks>
-		public void Delete()
-		{
-			_context.Delete();
-			TrelloConfiguration.Cache.Remove(this);
-		}
-		/// <summary>
-		/// Marks the check list to be refreshed the next time data is accessed.
-		/// </summary>
-		public void Refresh()
-		{
-			_context.Expire();
-		}
-		/// <summary>
-		/// Returns the <see cref="Name"/>.
-		/// </summary>
-		/// <returns>
-		/// A string that represents the current object.
-		/// </returns>
-		public override string ToString()
-		{
-			return Name;
-		}
-
-		private void Synchronized(IEnumerable<string> properties)
-		{
-			Id = _context.Data.Id;
-			var handler = Updated;
-			handler?.Invoke(this, properties);
-		}
-	}
+﻿using System;
+using System.Collections.Generic;
+using System.ComponentModel.DataAnnotations;
+using System.Linq;
+using Manatee.Trello.Contracts;
+using Manatee.Trello.Internal;
+using Manatee.Trello.Internal.Synchronization;
+using Manatee.Trello.Internal.Validation;
+using Manatee.Trello.Json;
+
+namespace Manatee.Trello
+{
+	/// <summary>
+	/// Represents a checklist.
+	/// </summary>
+	public interface ICheckList : ICacheable
+	{
+		/// <summary>
+		/// Gets the board on which the checklist belongs.
+		/// </summary>
+		IBoard Board { get; }
+
+		/// <summary>
+		/// Gets or sets the card on which the checklist belongs.
+		/// </summary>
+		ICard Card { get; set; }
+
+		/// <summary>
+		/// Gets the collection of items in the checklist.
+		/// </summary>
+		ICheckItemCollection CheckItems { get; }
+
+		/// <summary>
+		/// Gets the creation date of the checklist.
+		/// </summary>
+		DateTime CreationDate { get; }
+
+		/// <summary>
+		/// Gets the checklist's name.
+		/// </summary>
+		string Name { get; set; }
+
+		/// <summary>
+		/// Gets the checklist's position.
+		/// </summary>
+		Position Position { get; set; }
+
+		/// <summary>
+		/// Retrieves a check list item which matches the supplied key.
+		/// </summary>
+		/// <param name="key">The key to match.</param>
+		/// <returns>The matching check list item, or null if none found.</returns>
+		/// <remarks>
+		/// Matches on CheckItem.Id and CheckItem.Name.  Comparison is case-sensitive.
+		/// </remarks>
+		ICheckItem this[string key] { get; }
+
+		/// <summary>
+		/// Retrieves the check list item at the specified index.
+		/// </summary>
+		/// <param name="index">The index.</param>
+		/// <returns>The check list item.</returns>
+		/// <exception cref="ArgumentOutOfRangeException">
+		/// <paramref name="index"/> is less than 0 or greater than or equal to the number of elements in the collection.
+		/// </exception>
+		ICheckItem this[int index] { get; }
+
+		/// <summary>
+		/// Raised when data on the check list is updated.
+		/// </summary>
+		event Action<ICheckList, IEnumerable<string>> Updated;
+
+		/// <summary>
+		/// Deletes the checklist.
+		/// </summary>
+		/// <remarks>
+		/// This permanently deletes the checklist from Trello's server, however, this object
+		/// will remain in memory and all properties will remain accessible.
+		/// </remarks>
+		void Delete();
+
+		/// <summary>
+		/// Marks the checklist to be refreshed the next time data is accessed.
+		/// </summary>
+		void Refresh();
+	}
+
+	/// <summary>
+	/// Represents a checklist.
+	/// </summary>
+	public class CheckList : ICheckList
+	{
+		/// <summary>
+		/// Enumerates the data which can be pulled for check lists.
+		/// </summary>
+		[Flags]
+		public enum Fields
+		{
+			/// <summary>
+			/// Indicates the Name property should be populated.
+			/// </summary>
+			[Display(Description="name")]
+			Name = 1,
+			/// <summary>
+			/// Indicates the Board property should be populated.
+			/// </summary>
+			[Display(Description="idBoard")]
+			Board = 1 << 1,
+			/// <summary>
+			/// Indicates the Card property should be populated.
+			/// </summary>
+			[Display(Description="idCard")]
+			Card = 1 << 2,
+			/// <summary>
+			/// Indicates the CheckItems property should be populated.
+			/// </summary>
+			[Display(Description="checkItems")]
+			CheckItems = 1 << 3,
+			/// <summary>
+			/// Indicates the Position property should be populated.
+			/// </summary>
+			[Display(Description="pos")]
+			Position = 1 << 4
+		}
+
+		private readonly Field<Board> _board;
+		private readonly Field<Card> _card;
+		private readonly Field<string> _name;
+		private readonly Field<Position> _position;
+		private readonly CheckListContext _context;
+		private DateTime? _creation;
+
+		/// <summary>
+		/// Specifies which fields should be downloaded.
+		/// </summary>
+		public static Fields DownloadedFields { get; set; } = (Fields)Enum.GetValues(typeof(Fields)).Cast<int>().Sum();
+
+		/// <summary>
+		/// Gets the board on which the checklist belongs.
+		/// </summary>
+		public IBoard Board => _board.Value;
+		/// <summary>
+		/// Gets or sets the card on which the checklist belongs.
+		/// </summary>
+		public ICard Card
+		{
+			get { return _card.Value; }
+			set { _card.Value = (Card) value; }
+		}
+		/// <summary>
+		/// Gets the collection of items in the checklist.
+		/// </summary>
+		public ICheckItemCollection CheckItems { get; }
+		/// <summary>
+		/// Gets the creation date of the checklist.
+		/// </summary>
+		public DateTime CreationDate
+		{
+			get
+			{
+				if (_creation == null)
+					_creation = Id.ExtractCreationDate();
+				return _creation.Value;
+			}
+		}
+		/// <summary>
+		/// Gets the checklist's ID.
+		/// </summary>
+		public string Id { get; private set; }
+		/// <summary>
+		/// Gets the checklist's name.
+		/// </summary>
+		public string Name
+		{
+			get { return _name.Value; }
+			set { _name.Value = value; }
+		}
+		/// <summary>
+		/// Gets the checklist's position.
+		/// </summary>
+		public Position Position
+		{
+			get { return _position.Value; }
+			set { _position.Value = (Position) value; }
+		}
+
+		/// <summary>
+		/// Retrieves a check list item which matches the supplied key.
+		/// </summary>
+		/// <param name="key">The key to match.</param>
+		/// <returns>The matching check list item, or null if none found.</returns>
+		/// <remarks>
+		/// Matches on <see cref="ICheckItem.Id"/> and <see cref="ICheckItem.Name"/>.  Comparison is case-sensitive.
+		/// </remarks>
+		public ICheckItem this[string key] => CheckItems[key];
+		/// <summary>
+		/// Retrieves the check list item at the specified index.
+		/// </summary>
+		/// <param name="index">The index.</param>
+		/// <returns>The check list item.</returns>
+		/// <exception cref="ArgumentOutOfRangeException">
+		/// <paramref name="index"/> is less than 0 or greater than or equal to the number of elements in the collection.
+		/// </exception>
+		public ICheckItem this[int index] => CheckItems[index];
+
+		internal IJsonCheckList Json
+		{
+			get { return _context.Data; }
+			set { _context.Merge(value); }
+		}
+
+		/// <summary>
+		/// Raised when data on the check list is updated.
+		/// </summary>
+		public event Action<ICheckList, IEnumerable<string>> Updated;
+
+		/// <summary>
+		/// Creates a new instance of the <see cref="CheckList"/> object.
+		/// </summary>
+		/// <param name="id">The check list's ID.</param>
+		/// <param name="auth">(Optional) Custom authorization parameters. When not provided, <see cref="TrelloAuthorization.Default"/> will be used.</param>
+		public CheckList(string id, TrelloAuthorization auth = null)
+		{
+			Id = id;
+			_context = new CheckListContext(id, auth);
+			_context.Synchronized += Synchronized;
+
+			_board = new Field<Board>(_context, nameof(Board));
+			_card = new Field<Card>(_context, nameof(Card));
+			_card.AddRule(NotNullRule<Card>.Instance);
+			CheckItems = new CheckItemCollection(_context, auth);
+			_name = new Field<string>(_context, nameof(Name));
+			_name.AddRule(NotNullOrWhiteSpaceRule.Instance);
+			_position = new Field<Position>(_context, nameof(Position));
+			_position.AddRule(NotNullRule<Position>.Instance);
+			_position.AddRule(PositionRule.Instance);
+
+			TrelloConfiguration.Cache.Add(this);
+		}
+		internal CheckList(IJsonCheckList json, TrelloAuthorization auth)
+			: this(json.Id, auth)
+		{
+			_context.Merge(json);
+		}
+
+		/// <summary>
+		/// Permanently deletes the check list from Trello.
+		/// </summary>
+		/// <remarks>
+		/// This instance will remain in memory and all properties will remain accessible.
+		/// </remarks>
+		public void Delete()
+		{
+			_context.Delete();
+			TrelloConfiguration.Cache.Remove(this);
+		}
+		/// <summary>
+		/// Marks the check list to be refreshed the next time data is accessed.
+		/// </summary>
+		public void Refresh()
+		{
+			_context.Expire();
+		}
+		/// <summary>
+		/// Returns the <see cref="Name"/>.
+		/// </summary>
+		/// <returns>
+		/// A string that represents the current object.
+		/// </returns>
+		public override string ToString()
+		{
+			return Name;
+		}
+
+		private void Synchronized(IEnumerable<string> properties)
+		{
+			Id = _context.Data.Id;
+			var handler = Updated;
+			handler?.Invoke(this, properties);
+		}
+	}
 }