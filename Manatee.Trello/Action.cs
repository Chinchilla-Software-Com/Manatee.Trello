--- conflicted
+++ resolved
@@ -1,307 +1,283 @@
-﻿using System;
-using System.Collections.Generic;
-using System.ComponentModel.DataAnnotations;
-using System.Linq;
-using Manatee.Trello.Contracts;
-using Manatee.Trello.Internal;
-using Manatee.Trello.Internal.Synchronization;
-using Manatee.Trello.Json;
-
-namespace Manatee.Trello
-{
-	/// <summary>
-	/// Documents all of the activities in Trello.
-	/// </summary>
-	public interface IAction : ICacheable
-	{
-		/// <summary>
-<<<<<<< HEAD
-		/// Gets the creation date of the action.
-		/// </summary>
-		DateTime CreationDate { get; }
-
-		/// <summary>
-		/// Gets the member who performed the action.
-		/// </summary>
-		IMember Creator { get; }
-
-		/// <summary>
-		/// Gets any data associated with the action.
-		/// </summary>
-		IActionData Data { get; }
-
-		/// <summary>
-		/// Gets the date and time at which the action was performed.
-		/// </summary>
-		DateTime? Date { get; }
-
-		/// <summary>
-		/// Gets the type of action.
-		/// </summary>
-		ActionType? Type { get; }
-
-		/// <summary>
-		/// Raised when data on the action is updated.
-		/// </summary>
-		event Action<IAction, IEnumerable<string>> Updated;
-
-		/// <summary>
-		/// Deletes the card.
-		/// </summary>
-		/// <remarks>
-		/// This permanently deletes the card from Trello's server, however, this object will
-		/// remain in memory and all properties will remain accessible.
-		/// </remarks>
-		void Delete();
-	}
-
-	/// <summary>
-	/// Represents an action performed on Trello objects.
-	/// </summary>
-	public class Action : IAction
-	{
-		/// <summary>
-		/// Defines fetchable fields for <see cref="Action"/>s.
-=======
-		/// Enumerates the data which can be pulled for actions.
->>>>>>> 3368c084
-		/// </summary>
-		[Flags]
-		public enum Fields
-		{
-			/// <summary>
-<<<<<<< HEAD
-			/// Indicates that <see cref="Action.Data"/> should be fetched.
-=======
-			/// Indicates the Data property should be populated.
->>>>>>> 3368c084
-			/// </summary>
-			[Display(Description="data")]
-			Data = 1,
-			/// <summary>
-<<<<<<< HEAD
-			/// Indicates that <see cref="Action.Date"/> should be fetched.
-=======
-			/// Indicates the Date property should be populated.
->>>>>>> 3368c084
-			/// </summary>
-			[Display(Description="date")]
-			Date = 1 << 1,
-			/// <summary>
-<<<<<<< HEAD
-			/// Indicates that <see cref="Action.Creator"/> should be fetched.
-=======
-			/// Indicates the Creator property should be populated.
->>>>>>> 3368c084
-			/// </summary>
-			[Display(Description="idMemberCreator")]
-			Creator = 1 << 2,
-			/// <summary>
-<<<<<<< HEAD
-			/// Indicates that <see cref="Action.Type"/> should be fetched.
-=======
-			/// Indicates the Type property should be populated.
->>>>>>> 3368c084
-			/// </summary>
-			[Display(Description="type")]
-			Type = 1 << 3
-		}
-
-		private static readonly Dictionary<ActionType, Func<Action, string>> _stringDefinitions;
-
-		private readonly Field<Member> _creator;
-		private readonly Field<DateTime?> _date;
-		private readonly Field<ActionType?> _type;
-		private readonly ActionContext _context;
-		private string _id;
-		private DateTime? _creation;
-
-		/// <summary>
-<<<<<<< HEAD
-		/// Gets and sets the fields to fetch.
-=======
-		/// Specifies which fields should be downloaded.
->>>>>>> 3368c084
-		/// </summary>
-		public static Fields DownloadedFields { get; set; } = (Fields)Enum.GetValues(typeof(Fields)).Cast<int>().Sum();
-
-		/// <summary>
-		/// Gets the creation date.
-		/// </summary>
-		public DateTime CreationDate
-		{
-			get
-			{
-				if (_creation == null)
-					_creation = Id.ExtractCreationDate();
-				return _creation.Value;
-			}
-		}
-		/// <summary>
-		/// Gets the member who performed the action.
-		/// </summary>
-		public IMember Creator => _creator.Value;
-		/// <summary>
-		/// Gets any associated data.
-		/// </summary>
-		public IActionData Data { get; }
-		/// <summary>
-		/// Gets the date and time at which the action was performed.
-		/// </summary>
-		public DateTime? Date => _date.Value;
-		/// <summary>
-		/// Gets the action's ID.
-		/// </summary>
-		public string Id
-		{
-			get
-			{
-				if (!_context.HasValidId)
-					_context.Synchronize();
-				return _id;
-			}
-			private set { _id = value; }
-		}
-		/// <summary>
-		/// Gets the type of action.
-		/// </summary>
-		public ActionType? Type => _type.Value;
-
-		internal IJsonAction Json
-		{
-			get { return _context.Data; }
-			set { _context.Merge(value); }
-		}
-
-		/// <summary>
-		/// Raised when any data on the <see cref="Action"/> instance is updated.
-		/// </summary>
-		public event Action<IAction, IEnumerable<string>> Updated;
-
-		static Action()
-		{
-			_stringDefinitions = new Dictionary<ActionType, Func<Action, string>>
-				{
-					{ActionType.AddAttachmentToCard, a => $"{a.Creator} attached {a.Data.Attachment} to card {a.Data.Card}."},
-					{ActionType.AddChecklistToCard, a => $"{a.Creator} added checklist {a.Data.CheckList} to card {a.Data.Card}."},
-					{ActionType.AddMemberToBoard, a => $"{a.Creator} added member {a.Data.Member} to board {a.Data.Board}."},
-					{ActionType.AddMemberToCard, a => $"{a.Creator} assigned member {a.Data.Member} to card {a.Data.Card}."},
-					{ActionType.AddMemberToOrganization, a => $"{a.Creator} added member {a.Data.Member} to organization {a.Data.Organization}."},
-					{ActionType.AddToOrganizationBoard, a => $"{a.Creator} moved board {a.Data.Board} into organization {a.Data.Organization}."},
-					{ActionType.CommentCard, a => $"{a.Creator} commented on card {a.Data.Card}: '{a.Data.Text}'."},
-					{ActionType.ConvertToCardFromCheckItem, a => $"{a.Creator} converted checkitem {a.Data.Card} to a card."},
-					{ActionType.CopyBoard, a => $"{a.Creator} copied board {a.Data.Board} from board {a.Data.BoardSource}."},
-					{ActionType.CopyCard, a => $"{a.Creator} copied card {a.Data.Card} from card {a.Data.CardSource}."},
-					{ActionType.CopyCommentCard, a => $"{a.Creator} copied a comment from {a.Data.Card}: '{a.Data.Text}'."},
-					{ActionType.CreateBoard, a => $"{a.Creator} created board {a.Data.Board}."},
-					{ActionType.CreateCard, a => $"{a.Creator} created card {a.Data.Card}."},
-					{ActionType.CreateList, a => $"{a.Creator} created list {a.Data.List}."},
-					{ActionType.CreateOrganization, a => $"{a.Creator} created organization {a.Data.Organization}."},
-					{ActionType.DeleteAttachmentFromCard, a => $"{a.Creator} removed attachment {a.Data.Attachment} from card {a.Data.Card}."},
-					{ActionType.DeleteBoardInvitation, a => $"{a.Creator} rescinded an invitation."},
-					{ActionType.DeleteCard, a => $"{a.Creator} deleted card #{((Card) a.Data.Card).Json.IdShort} from {a.Data.Board}."},
-					{ActionType.DeleteOrganizationInvitation, a => $"{a.Creator} rescinded an invitation."},
-					{ActionType.DisablePowerUp, a => $"{a.Creator} disabled power-up {a.Data.Value}."},
-					{ActionType.EmailCard, a => $"{a.Creator} added card {a.Data.Card} by email."},
-					{ActionType.EnablePowerUp, a => $"{a.Creator} enabled power-up {a.Data.Value}."},
-					{ActionType.MakeAdminOfBoard, a => $"{a.Creator} made member {a.Data.Member} an admin of board {a.Data.Board}."},
-					{ActionType.MakeNormalMemberOfBoard, a => $"{a.Creator} made member {a.Data.Member} a normal user of board {a.Data.Board}."},
-					{ActionType.MakeNormalMemberOfOrganization, a => $"{a.Creator} made member {a.Data.Member} a normal user of organization {a.Data.Organization}."},
-					{ActionType.MakeObserverOfBoard, a => $"{a.Creator} made member {a.Data.Member} an observer of board {a.Data.Board}."},
-					{ActionType.MemberJoinedTrello, a => $"{a.Creator} joined Trello!."},
-					{ActionType.MoveCardFromBoard, a => $"{a.Creator} moved card {a.Data.Card} from board {a.Data.Board} to board {a.Data.BoardTarget}."},
-					{ActionType.MoveCardToBoard, a => $"{a.Creator} moved card {a.Data.Card} from board {a.Data.BoardSource} to board {a.Data.Board}."},
-					{ActionType.MoveListFromBoard, a => $"{a.Creator} moved list {a.Data.List} from board {a.Data.Board}."},
-					{ActionType.MoveListToBoard, a => $"{a.Creator} moved list {a.Data.List} to board {a.Data.Board}."},
-					{ActionType.RemoveChecklistFromCard, a => $"{a.Creator} deleted checklist {a.Data.CheckList} from card {a.Data.Card}."},
-					{ActionType.RemoveFromOrganizationBoard, a => $"{a.Creator} removed board {a.Data.Board} from organization {a.Data.Organization}."},
-					{ActionType.RemoveMemberFromCard, a => $"{a.Creator} removed member {a.Data.Member} from card {a.Data.Card}."},
-					{ActionType.UnconfirmedBoardInvitation, a => $"{a.Creator} invited {a.Data.Member} to board {a.Data.Board}."},
-					{ActionType.UnconfirmedOrganizationInvitation, a => $"{a.Creator} invited {a.Data.Member} to organization {a.Data.Organization}."},
-					{ActionType.UpdateBoard, a => $"{a.Creator} updated board {a.Data.Board}."},
-					{ActionType.UpdateCard, a => $"{a.Creator} updated card {a.Data.Card}."},
-					{ActionType.UpdateCheckItemStateOnCard, a => $"{a.Creator} updated checkitem {a.Data.CheckItem}."},
-					{ActionType.UpdateChecklist, a => $"{a.Creator} updated checklist {a.Data.CheckList}."},
-					{ActionType.UpdateList, a => $"{a.Creator} updated list {a.Data.List}."},
-					{ActionType.UpdateMember, a => $"{a.Creator} updated their profile."},
-					{ActionType.UpdateOrganization, a => $"{a.Creator} updated organization {a.Data.Organization}."},
-					{ActionType.EnablePlugin, a => $"{a.Creator} enabled plugin {a.Data.PowerUp}."},
-					{ActionType.DisablePlugin, a => $"{a.Creator} disabled plugin {a.Data.PowerUp}."},
-					{ActionType.AddAdminToBoard, a => $"{a.Creator} added {a.Data.Member} to board {a.Data.Board} as an admin."},
-					{ActionType.AddAdminToOrganization, a => $"{a.Creator} added {a.Data.Member} to organization {a.Data.Organization} as an admin."},
-					{ActionType.AddBoardsPinnedToMember, a => $"{a.Creator} pinned board {a.Data.Board}."},
-					{ActionType.AddLabelToCard, a => $"{a.Creator} added label {a.Data.Label} to card {a.Data.Card}."},
-					{ActionType.CopyChecklist, a => $"{a.Creator} copied {a.Data.CheckList}."},
-					{ActionType.CreateBoardInvitation, a => $"{a.Creator} invited {a.Data.Member} to board {a.Data.Board}."},
-					{ActionType.CreateBoardPreference, a => $"{a.Creator} updated preferences on board {a.Data.Board}."},
-					{ActionType.CreateChecklist, a => $"{a.Creator} created checklist {a.Data.CheckList}."},
-					{ActionType.CreateLabel, a => $"{a.Creator} created label {a.Data.Label}."},
-					{ActionType.CreateOrganizationInvitation, a => $"{a.Creator} invited {a.Data.Member} to organization {a.Data.Organization}."},
-					{ActionType.DeleteCheckItem, a => $"{a.Creator} deleted check item {a.Data.CheckItem}."},
-					{ActionType.DeleteLabel, a => $"{a.Creator} deleted label {a.Data.Label}."},
-					{ActionType.MakeAdminOfOrganization, a => $"{a.Creator} made {a.Data.Member} of organization {a.Data.Organization}."},
-					{ActionType.RemoveAdminFromBoard, a => $"{a.Creator} removed {a.Data.Member} as an admin from board {a.Data.Board}."},
-					{ActionType.RemoveAdminFromOrganization, a => $"{a.Creator} removed {a.Data.Member} as an admin from organization {a.Data.Organization}."},
-					{ActionType.RemoveBoardsPinnedFromMember, a => $"{a.Creator} unpinned board {a.Data.Board}."},
-					{ActionType.RemoveLabelFromCard, a => $"{a.Creator} removed label {a.Data.Label} from card {a.Data.Card}."},
-					{ActionType.RemoveMemberFromBoard, a => $"{a.Creator} removed {a.Data.Member} from board {a.Data.Board}."},
-					{ActionType.RemoveMemberFromOrganization, a => $"{a.Creator} removed {a.Data.Member} from organization {a.Data.Organization}."},
-					{ActionType.UpdateCheckItem, a => $"{a.Creator} updated check item {a.Data.CheckItem}."},
-					{ActionType.UpdateLabel, a => $"{a.Creator} updated label {a.Data.Label}."},
-					{ActionType.VoteOnCard, a => $"{a.Creator} voted for card {a.Data.Card}."},
-				};
-		}
-		/// <summary>
-		/// Creates a new <see cref="Action"/> instance.
-		/// </summary>
-		/// <param name="id">The action's ID.</param>
-		/// <param name="auth">(Optional) Custom authorization parameters. When not provided, <see cref="TrelloAuthorization.Default"/> will be used.</param>
-		public Action(string id, TrelloAuthorization auth = null)
-		{
-			Id = id;
-			_context = new ActionContext(id, auth);
-			_context.Synchronized += Synchronized;
-
-			_creator = new Field<Member>(_context, nameof(Creator));
-			_date = new Field<DateTime?>(_context, nameof(Date));
-			Data = new ActionData(_context.ActionDataContext);
-			_type = new Field<ActionType?>(_context, nameof(Type));
-
-			TrelloConfiguration.Cache.Add(this);
-		}
-		internal Action(IJsonAction json, TrelloAuthorization auth)
-			: this(json.Id, auth)
-		{
-			_context.Merge(json);
-		}
-
-		/// <summary>
-		/// Permanently deletes the action from Trello.
-		/// </summary>
-		/// <remarks>
-		/// This instance will remain in memory and all properties will remain accessible.
-		/// </remarks>
-		public void Delete()
-		{
-			_context.Delete();
-			TrelloConfiguration.Cache.Remove(this);
-		}
-		/// <summary>
-		/// Returns a string that represents the action.  The content will vary based on the value of <see cref="Type"/>.
-		/// </summary>
-		/// <returns>
-		/// A string that represents the action.
-		/// </returns>
-		public override string ToString()
-		{
-			return Type.HasValue && Type != ActionType.Unknown ? _stringDefinitions[Type.Value](this) : "Action type could not be determined.";
-		}
-
-		private void Synchronized(IEnumerable<string> properties)
-		{
-			Id = _context.Data.Id;
-			var handler = Updated;
-			handler?.Invoke(this, properties);
-		}
-	}
+﻿using System;
+using System.Collections.Generic;
+using System.ComponentModel.DataAnnotations;
+using System.Linq;
+using Manatee.Trello.Contracts;
+using Manatee.Trello.Internal;
+using Manatee.Trello.Internal.Synchronization;
+using Manatee.Trello.Json;
+
+namespace Manatee.Trello
+{
+	/// <summary>
+	/// Documents all of the activities in Trello.
+	/// </summary>
+	public interface IAction : ICacheable
+	{
+		/// <summary>
+		/// Gets the creation date of the action.
+		/// </summary>
+		DateTime CreationDate { get; }
+
+		/// <summary>
+		/// Gets the member who performed the action.
+		/// </summary>
+		IMember Creator { get; }
+
+		/// <summary>
+		/// Gets any data associated with the action.
+		/// </summary>
+		IActionData Data { get; }
+
+		/// <summary>
+		/// Gets the date and time at which the action was performed.
+		/// </summary>
+		DateTime? Date { get; }
+
+		/// <summary>
+		/// Gets the type of action.
+		/// </summary>
+		ActionType? Type { get; }
+
+		/// <summary>
+		/// Raised when data on the action is updated.
+		/// </summary>
+		event Action<IAction, IEnumerable<string>> Updated;
+
+		/// <summary>
+		/// Deletes the card.
+		/// </summary>
+		/// <remarks>
+		/// This permanently deletes the card from Trello's server, however, this object will
+		/// remain in memory and all properties will remain accessible.
+		/// </remarks>
+		void Delete();
+	}
+
+	/// <summary>
+	/// Represents an action performed on Trello objects.
+	/// </summary>
+	public class Action : IAction
+	{
+		/// <summary>
+		/// Enumerates the data which can be pulled for actions.
+		/// </summary>
+		[Flags]
+		public enum Fields
+		{
+			/// <summary>
+			/// Indicates the Data property should be populated.
+			/// </summary>
+			[Display(Description="data")]
+			Data = 1,
+			/// <summary>
+			/// Indicates the Date property should be populated.
+			/// </summary>
+			[Display(Description="date")]
+			Date = 1 << 1,
+			/// <summary>
+			/// Indicates the Creator property should be populated.
+			/// </summary>
+			[Display(Description="idMemberCreator")]
+			Creator = 1 << 2,
+			/// <summary>
+			/// Indicates the Type property should be populated.
+			/// </summary>
+			[Display(Description="type")]
+			Type = 1 << 3
+		}
+
+		private static readonly Dictionary<ActionType, Func<Action, string>> _stringDefinitions;
+
+		private readonly Field<Member> _creator;
+		private readonly Field<DateTime?> _date;
+		private readonly Field<ActionType?> _type;
+		private readonly ActionContext _context;
+		private string _id;
+		private DateTime? _creation;
+
+		/// <summary>
+		/// Specifies which fields should be downloaded.
+		/// </summary>
+		public static Fields DownloadedFields { get; set; } = (Fields)Enum.GetValues(typeof(Fields)).Cast<int>().Sum();
+
+		/// <summary>
+		/// Gets the creation date.
+		/// </summary>
+		public DateTime CreationDate
+		{
+			get
+			{
+				if (_creation == null)
+					_creation = Id.ExtractCreationDate();
+				return _creation.Value;
+			}
+		}
+		/// <summary>
+		/// Gets the member who performed the action.
+		/// </summary>
+		public IMember Creator => _creator.Value;
+		/// <summary>
+		/// Gets any associated data.
+		/// </summary>
+		public IActionData Data { get; }
+		/// <summary>
+		/// Gets the date and time at which the action was performed.
+		/// </summary>
+		public DateTime? Date => _date.Value;
+		/// <summary>
+		/// Gets the action's ID.
+		/// </summary>
+		public string Id
+		{
+			get
+			{
+				if (!_context.HasValidId)
+					_context.Synchronize();
+				return _id;
+			}
+			private set { _id = value; }
+		}
+		/// <summary>
+		/// Gets the type of action.
+		/// </summary>
+		public ActionType? Type => _type.Value;
+
+		internal IJsonAction Json
+		{
+			get { return _context.Data; }
+			set { _context.Merge(value); }
+		}
+
+		/// <summary>
+		/// Raised when any data on the <see cref="Action"/> instance is updated.
+		/// </summary>
+		public event Action<IAction, IEnumerable<string>> Updated;
+
+		static Action()
+		{
+			_stringDefinitions = new Dictionary<ActionType, Func<Action, string>>
+				{
+					{ActionType.AddAttachmentToCard, a => $"{a.Creator} attached {a.Data.Attachment} to card {a.Data.Card}."},
+					{ActionType.AddChecklistToCard, a => $"{a.Creator} added checklist {a.Data.CheckList} to card {a.Data.Card}."},
+					{ActionType.AddMemberToBoard, a => $"{a.Creator} added member {a.Data.Member} to board {a.Data.Board}."},
+					{ActionType.AddMemberToCard, a => $"{a.Creator} assigned member {a.Data.Member} to card {a.Data.Card}."},
+					{ActionType.AddMemberToOrganization, a => $"{a.Creator} added member {a.Data.Member} to organization {a.Data.Organization}."},
+					{ActionType.AddToOrganizationBoard, a => $"{a.Creator} moved board {a.Data.Board} into organization {a.Data.Organization}."},
+					{ActionType.CommentCard, a => $"{a.Creator} commented on card {a.Data.Card}: '{a.Data.Text}'."},
+					{ActionType.ConvertToCardFromCheckItem, a => $"{a.Creator} converted checkitem {a.Data.Card} to a card."},
+					{ActionType.CopyBoard, a => $"{a.Creator} copied board {a.Data.Board} from board {a.Data.BoardSource}."},
+					{ActionType.CopyCard, a => $"{a.Creator} copied card {a.Data.Card} from card {a.Data.CardSource}."},
+					{ActionType.CopyCommentCard, a => $"{a.Creator} copied a comment from {a.Data.Card}: '{a.Data.Text}'."},
+					{ActionType.CreateBoard, a => $"{a.Creator} created board {a.Data.Board}."},
+					{ActionType.CreateCard, a => $"{a.Creator} created card {a.Data.Card}."},
+					{ActionType.CreateList, a => $"{a.Creator} created list {a.Data.List}."},
+					{ActionType.CreateOrganization, a => $"{a.Creator} created organization {a.Data.Organization}."},
+					{ActionType.DeleteAttachmentFromCard, a => $"{a.Creator} removed attachment {a.Data.Attachment} from card {a.Data.Card}."},
+					{ActionType.DeleteBoardInvitation, a => $"{a.Creator} rescinded an invitation."},
+					{ActionType.DeleteCard, a => $"{a.Creator} deleted card #{((Card) a.Data.Card).Json.IdShort} from {a.Data.Board}."},
+					{ActionType.DeleteOrganizationInvitation, a => $"{a.Creator} rescinded an invitation."},
+					{ActionType.DisablePowerUp, a => $"{a.Creator} disabled power-up {a.Data.Value}."},
+					{ActionType.EmailCard, a => $"{a.Creator} added card {a.Data.Card} by email."},
+					{ActionType.EnablePowerUp, a => $"{a.Creator} enabled power-up {a.Data.Value}."},
+					{ActionType.MakeAdminOfBoard, a => $"{a.Creator} made member {a.Data.Member} an admin of board {a.Data.Board}."},
+					{ActionType.MakeNormalMemberOfBoard, a => $"{a.Creator} made member {a.Data.Member} a normal user of board {a.Data.Board}."},
+					{ActionType.MakeNormalMemberOfOrganization, a => $"{a.Creator} made member {a.Data.Member} a normal user of organization {a.Data.Organization}."},
+					{ActionType.MakeObserverOfBoard, a => $"{a.Creator} made member {a.Data.Member} an observer of board {a.Data.Board}."},
+					{ActionType.MemberJoinedTrello, a => $"{a.Creator} joined Trello!."},
+					{ActionType.MoveCardFromBoard, a => $"{a.Creator} moved card {a.Data.Card} from board {a.Data.Board} to board {a.Data.BoardTarget}."},
+					{ActionType.MoveCardToBoard, a => $"{a.Creator} moved card {a.Data.Card} from board {a.Data.BoardSource} to board {a.Data.Board}."},
+					{ActionType.MoveListFromBoard, a => $"{a.Creator} moved list {a.Data.List} from board {a.Data.Board}."},
+					{ActionType.MoveListToBoard, a => $"{a.Creator} moved list {a.Data.List} to board {a.Data.Board}."},
+					{ActionType.RemoveChecklistFromCard, a => $"{a.Creator} deleted checklist {a.Data.CheckList} from card {a.Data.Card}."},
+					{ActionType.RemoveFromOrganizationBoard, a => $"{a.Creator} removed board {a.Data.Board} from organization {a.Data.Organization}."},
+					{ActionType.RemoveMemberFromCard, a => $"{a.Creator} removed member {a.Data.Member} from card {a.Data.Card}."},
+					{ActionType.UnconfirmedBoardInvitation, a => $"{a.Creator} invited {a.Data.Member} to board {a.Data.Board}."},
+					{ActionType.UnconfirmedOrganizationInvitation, a => $"{a.Creator} invited {a.Data.Member} to organization {a.Data.Organization}."},
+					{ActionType.UpdateBoard, a => $"{a.Creator} updated board {a.Data.Board}."},
+					{ActionType.UpdateCard, a => $"{a.Creator} updated card {a.Data.Card}."},
+					{ActionType.UpdateCheckItemStateOnCard, a => $"{a.Creator} updated checkitem {a.Data.CheckItem}."},
+					{ActionType.UpdateChecklist, a => $"{a.Creator} updated checklist {a.Data.CheckList}."},
+					{ActionType.UpdateList, a => $"{a.Creator} updated list {a.Data.List}."},
+					{ActionType.UpdateMember, a => $"{a.Creator} updated their profile."},
+					{ActionType.UpdateOrganization, a => $"{a.Creator} updated organization {a.Data.Organization}."},
+					{ActionType.EnablePlugin, a => $"{a.Creator} enabled plugin {a.Data.PowerUp}."},
+					{ActionType.DisablePlugin, a => $"{a.Creator} disabled plugin {a.Data.PowerUp}."},
+					{ActionType.AddAdminToBoard, a => $"{a.Creator} added {a.Data.Member} to board {a.Data.Board} as an admin."},
+					{ActionType.AddAdminToOrganization, a => $"{a.Creator} added {a.Data.Member} to organization {a.Data.Organization} as an admin."},
+					{ActionType.AddBoardsPinnedToMember, a => $"{a.Creator} pinned board {a.Data.Board}."},
+					{ActionType.AddLabelToCard, a => $"{a.Creator} added label {a.Data.Label} to card {a.Data.Card}."},
+					{ActionType.CopyChecklist, a => $"{a.Creator} copied {a.Data.CheckList}."},
+					{ActionType.CreateBoardInvitation, a => $"{a.Creator} invited {a.Data.Member} to board {a.Data.Board}."},
+					{ActionType.CreateBoardPreference, a => $"{a.Creator} updated preferences on board {a.Data.Board}."},
+					{ActionType.CreateChecklist, a => $"{a.Creator} created checklist {a.Data.CheckList}."},
+					{ActionType.CreateLabel, a => $"{a.Creator} created label {a.Data.Label}."},
+					{ActionType.CreateOrganizationInvitation, a => $"{a.Creator} invited {a.Data.Member} to organization {a.Data.Organization}."},
+					{ActionType.DeleteCheckItem, a => $"{a.Creator} deleted check item {a.Data.CheckItem}."},
+					{ActionType.DeleteLabel, a => $"{a.Creator} deleted label {a.Data.Label}."},
+					{ActionType.MakeAdminOfOrganization, a => $"{a.Creator} made {a.Data.Member} of organization {a.Data.Organization}."},
+					{ActionType.RemoveAdminFromBoard, a => $"{a.Creator} removed {a.Data.Member} as an admin from board {a.Data.Board}."},
+					{ActionType.RemoveAdminFromOrganization, a => $"{a.Creator} removed {a.Data.Member} as an admin from organization {a.Data.Organization}."},
+					{ActionType.RemoveBoardsPinnedFromMember, a => $"{a.Creator} unpinned board {a.Data.Board}."},
+					{ActionType.RemoveLabelFromCard, a => $"{a.Creator} removed label {a.Data.Label} from card {a.Data.Card}."},
+					{ActionType.RemoveMemberFromBoard, a => $"{a.Creator} removed {a.Data.Member} from board {a.Data.Board}."},
+					{ActionType.RemoveMemberFromOrganization, a => $"{a.Creator} removed {a.Data.Member} from organization {a.Data.Organization}."},
+					{ActionType.UpdateCheckItem, a => $"{a.Creator} updated check item {a.Data.CheckItem}."},
+					{ActionType.UpdateLabel, a => $"{a.Creator} updated label {a.Data.Label}."},
+					{ActionType.VoteOnCard, a => $"{a.Creator} voted for card {a.Data.Card}."},
+				};
+		}
+		/// <summary>
+		/// Creates a new <see cref="Action"/> instance.
+		/// </summary>
+		/// <param name="id">The action's ID.</param>
+		/// <param name="auth">(Optional) Custom authorization parameters. When not provided, <see cref="TrelloAuthorization.Default"/> will be used.</param>
+		public Action(string id, TrelloAuthorization auth = null)
+		{
+			Id = id;
+			_context = new ActionContext(id, auth);
+			_context.Synchronized += Synchronized;
+
+			_creator = new Field<Member>(_context, nameof(Creator));
+			_date = new Field<DateTime?>(_context, nameof(Date));
+			Data = new ActionData(_context.ActionDataContext);
+			_type = new Field<ActionType?>(_context, nameof(Type));
+
+			TrelloConfiguration.Cache.Add(this);
+		}
+		internal Action(IJsonAction json, TrelloAuthorization auth)
+			: this(json.Id, auth)
+		{
+			_context.Merge(json);
+		}
+
+		/// <summary>
+		/// Permanently deletes the action from Trello.
+		/// </summary>
+		/// <remarks>
+		/// This instance will remain in memory and all properties will remain accessible.
+		/// </remarks>
+		public void Delete()
+		{
+			_context.Delete();
+			TrelloConfiguration.Cache.Remove(this);
+		}
+		/// <summary>
+		/// Returns a string that represents the action.  The content will vary based on the value of <see cref="Type"/>.
+		/// </summary>
+		/// <returns>
+		/// A string that represents the action.
+		/// </returns>
+		public override string ToString()
+		{
+			return Type.HasValue && Type != ActionType.Unknown ? _stringDefinitions[Type.Value](this) : "Action type could not be determined.";
+		}
+
+		private void Synchronized(IEnumerable<string> properties)
+		{
+			Id = _context.Data.Id;
+			var handler = Updated;
+			handler?.Invoke(this, properties);
+		}
+	}
 }