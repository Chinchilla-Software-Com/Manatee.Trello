--- conflicted
+++ resolved
@@ -1,35 +1,31 @@
-﻿using System;
-using Manatee.Trello.Json;
-
-namespace Manatee.Trello.CustomFields
-{
-	/// <summary>
-	/// Models the Custom Fields plugin.
-	/// </summary>
-	[Obsolete("Custom fields have been integrated into the main Manatee.Trello library as of version 2.4.")]
-	public class CustomFieldsPowerUp : PowerUpBase
-	{
-		internal const string PluginId = "56d5e249a98895a9797bebb9";
-
-		private static bool _isRegistered;
-
-		private CustomFieldsPowerUp(IJsonPowerUp json, TrelloAuthorization auth)
-			: base(json, auth) {}
-
-		/// <summary>
-<<<<<<< HEAD
-		/// Registers the custom fields power up for deserialization.
-=======
-		/// Registers a power-up implementation.
->>>>>>> 3368c084
-		/// </summary>
-		public static void Register()
-		{
-			if (!_isRegistered)
-			{
-				_isRegistered = true;
-				TrelloConfiguration.RegisterPowerUp(PluginId, (j, a) => new CustomFieldsPowerUp(j, a));
-			}
-		}
-	}
-}
+﻿using System;
+using Manatee.Trello.Json;
+
+namespace Manatee.Trello.CustomFields
+{
+	/// <summary>
+	/// Models the Custom Fields plugin.
+	/// </summary>
+	[Obsolete("Custom fields have been integrated into the main Manatee.Trello library as of version 2.4.")]
+	public class CustomFieldsPowerUp : PowerUpBase
+	{
+		internal const string PluginId = "56d5e249a98895a9797bebb9";
+
+		private static bool _isRegistered;
+
+		private CustomFieldsPowerUp(IJsonPowerUp json, TrelloAuthorization auth)
+			: base(json, auth) {}
+
+		/// <summary>
+		/// Registers a power-up implementation.
+		/// </summary>
+		public static void Register()
+		{
+			if (!_isRegistered)
+			{
+				_isRegistered = true;
+				TrelloConfiguration.RegisterPowerUp(PluginId, (j, a) => new CustomFieldsPowerUp(j, a));
+			}
+		}
+	}
+}