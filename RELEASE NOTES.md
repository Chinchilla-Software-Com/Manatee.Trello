<<<<<<< HEAD
## 3.1.0

### Summary

In line with changes in the Trello API:

- Getting member avatar images have been augmented. Now the client must specify an image size.  The default is 170x170 which was previously the only option.  Now 30x30 and 50x50 are available as well.
    - https://trello.com/c/VX8B4ndj
- Label uses have been removed from the API.
    - https://trello.com/c/qlIE6fkg

### Changes

New members:

- `static Meember.AvatarSize`
- `Member.Fields.AvatarUrl`

New types:

- `AvatarSize`

Functional changes:

- `Member.AvatarUrl` now returns sized image assigned by `static Member.AvatarSize`

Obsoleted the following:

- `Member.Fields.AvatarHash`
- `Member.Fields.AvatarSource`
- `Member.Fields.GravatarHash`
- `Member.Fields.UploadedAvatarHash`
- `Member.AvatarSource` (now just returns null)
- `Label.Uses` (now just returns null)
- `IJsonLabel.Uses`

GitHub issues:

- [#178](https://github.com/gregsdennis/Manatee.Trello/issues/178)
=======
This file is used to list specific public-facing changes for each version.  The notes on the Nuget package are a summary of these.

## 3.0.8

Updated file location for license usage details to local app data for the current user.

Updated power-up implementation:

- `IBoard.PowerUps` is now `IPowerUpCollection` (was `IReadOnlyCollection<IPowerUp>`)
    - Adds `EnablePowerUp()` and `DisablePowerUp()`
- Fixed issues with setting number, string, and drop-down custom fields

## 3.0.7

Bug fix for setting dropdown and text custom fields on cards without values.

Internal updates to collection classes.

## 3.0.6

Updated boards and cards to only cache themselves once the full ID has been downloaded.
>>>>>>> 665b735b

## 3.0.5

Fixed further issues with deserialization.

- `IJsonBoard`
- `IJsonList`
- `IJsonOrganizationMembership`
- `IJsonToken`

## 3.0.4

Fixed issue with `IJsonBoardBackground` deserialization.

## 3.0.3

Fixed issue with `DropDownOption` that caused `ArgumentNullException` when attempting to add the entity to the cache.

## 3.0.2

The following are now read-only as these requests are not supported by Trello.

- `Board.IsPinned`
- `Board.IsStarred`
- `CheckList.Card`

`ICache` changed to take `ICacheable` instead of any object to help support better thread safety.

`Webhook` now implements `ICacheable`

## 3.0.1

Fixed description attribute for:

- `CheckList.Fields.Board`
- `CheckList.Fields.Card`

`IDropDownCollection` fixed to inherit `IReadOnlyCollection<IDropDownOption>`.

Added missing `DropDownOption` method to `TrelloFactory` to provide a mechanism for creating new options for custom fields.  Also added matching `static DropDownOption.Create()` method.

Added `CheckList` to `IJsonCheckItem`

Fixed serialization issues for:

- cards
- check items
- check lists

## 3.0.0

### Supported frameworks

Now multi-targets:

- .Net Framework 4.5
- .Net Standard 1.3
- .Net Standard 2.0

### Added asynchronous processing

All methods that perform requests (`Refresh()`, `Delete()`, collection `Add()` methods, etc.) are now async methods and should be awaited.

Request processing no longer occurs in a queue.  Instead, the .Net *async/await* model is used.

### Data access

Getting properties no longer produces requests.  Calling `Refresh()` is required.

Setting properties works as before.

When refreshing entities and collections, more data is downloaded with a single call.  Additionally, all data is used to update any available entities.  This results in fewer required calls.

### Entities

Interfaces have been extracted for all entities to support unit testing.

All properties have been altered to return interfaces rather than concrete types.

### Configuration

Added `RefreshThrottle` to limit successive GET requests.
Added `RemoveDeletedItemsFromCache` to optionally keep deleted entities in the cache.
Removed `ExpiryTime` in conjuction with changes to property getters.

### Libraries

The following libraries have been consolidated into the main library:

- *Manatee.Trello.ManateeJson*
- *Manatee.Trello.WebApi*
- *Manatee.Trello.CustomFields*

The configuration seams for these libraries are still available if alternate solutions are desired.

### Additional changes

Custom fields are now writable.<|MERGE_RESOLUTION|>--- conflicted
+++ resolved
@@ -1,4 +1,25 @@
-<<<<<<< HEAD
+This file is used to list specific public-facing changes for each version.  The notes on the Nuget package are a summary of these.
+
+## 3.0.8
+
+Updated file location for license usage details to local app data for the current user.
+
+Updated power-up implementation:
+
+- `IBoard.PowerUps` is now `IPowerUpCollection` (was `IReadOnlyCollection<IPowerUp>`)
+    - Adds `EnablePowerUp()` and `DisablePowerUp()`
+- Fixed issues with setting number, string, and drop-down custom fields
+
+## 3.0.7
+
+Bug fix for setting dropdown and text custom fields on cards without values.
+
+Internal updates to collection classes.
+
+## 3.0.6
+
+Updated boards and cards to only cache themselves once the full ID has been downloaded.
+
 ## 3.1.0
 
 ### Summary
@@ -38,29 +59,6 @@
 GitHub issues:
 
 - [#178](https://github.com/gregsdennis/Manatee.Trello/issues/178)
-=======
-This file is used to list specific public-facing changes for each version.  The notes on the Nuget package are a summary of these.
-
-## 3.0.8
-
-Updated file location for license usage details to local app data for the current user.
-
-Updated power-up implementation:
-
-- `IBoard.PowerUps` is now `IPowerUpCollection` (was `IReadOnlyCollection<IPowerUp>`)
-    - Adds `EnablePowerUp()` and `DisablePowerUp()`
-- Fixed issues with setting number, string, and drop-down custom fields
-
-## 3.0.7
-
-Bug fix for setting dropdown and text custom fields on cards without values.
-
-Internal updates to collection classes.
-
-## 3.0.6
-
-Updated boards and cards to only cache themselves once the full ID has been downloaded.
->>>>>>> 665b735b
 
 ## 3.0.5
 
